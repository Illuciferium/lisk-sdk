--- conflicted
+++ resolved
@@ -15,15 +15,10 @@
 'use strict';
 
 const _ = require('lodash');
-<<<<<<< HEAD
+const crypto = require('crypto');
 const ApiError = require('../api_error');
 const apiCodes = require('../api_codes.js');
-=======
-const crypto = require('crypto');
-const apiCodes = require('../helpers/api_codes.js');
-const ApiError = require('../helpers/api_error.js');
 const Bignum = require('../helpers/bignum.js');
->>>>>>> dfc015b2
 
 let library;
 let sortFields;
