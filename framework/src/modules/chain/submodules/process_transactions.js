/*
 * Copyright © 2018 Lisk Foundation
 *
 * See the LICENSE file at the top-level directory of this distribution
 * for licensing information.
 *
 * Unless otherwise agreed in a custom licensing agreement with the Lisk Foundation,
 * no part of this software, including this file, may be copied, modified,
 * propagated, or distributed except according to the terms contained in the
 * LICENSE file.
 *
 * Removal or modification of this copyright notice is prohibited.
 */

'use strict';

const {
	Status: TransactionStatus,
	TransactionError,
} = require('@liskhq/lisk-transactions');
const roundInformation = require('../logic/rounds_information');
<<<<<<< HEAD
const slots = require('../helpers/slots');
=======
const checkTransactionExceptions = require('../logic/check_transaction_against_exceptions.js');
>>>>>>> e41743b4

let library;

const updateTransactionResponseForExceptionTransactions = (
	unprocessableTransactionResponses,
	transactions
) => {
	const unprocessableTransactionAndResponsePairs = unprocessableTransactionResponses.map(
		unprocessableTransactionResponse => ({
			transactionResponse: unprocessableTransactionResponse,
			transaction: transactions.find(
				transaction => transaction.id === unprocessableTransactionResponse.id
			),
		})
	);

	const exceptionTransactionsAndResponsePairs = unprocessableTransactionAndResponsePairs.filter(
		({ transactionResponse, transaction }) =>
			checkTransactionExceptions.checkIfTransactionIsException(
				transactionResponse,
				transaction
			)
	);

	// Update the transaction response for exception transactions
	exceptionTransactionsAndResponsePairs.forEach(({ transactionResponse }) => {
		transactionResponse.status = TransactionStatus.OK;
		transactionResponse.errors = [];
	});
};

class ProcessTransactions {
	constructor(cb, scope) {
		library = {
			storage: scope.components.storage,
			logic: {
				stateManager: scope.logic.stateManager,
			},
		};
		setImmediate(cb, null, this);
	}

	// eslint-disable-next-line class-methods-use-this
	validateTransactions(transactions) {
		const transactionsResponses = transactions.map(transaction =>
			transaction.validate()
		);

		const invalidTransactionResponses = transactionsResponses.filter(
			transactionResponse => transactionResponse.status !== TransactionStatus.OK
		);
		updateTransactionResponseForExceptionTransactions(
			invalidTransactionResponses,
			transactions
		);

		return {
			transactionsResponses,
		};
	}

	// eslint-disable-next-line class-methods-use-this
	async checkPersistedTransactions(transactions) {
		const confirmedTransactions = await library.storage.entities.Transaction.get(
			{
				id_in: transactions.map(transaction => transaction.id),
			}
		);

		const persistedTransactionIds = confirmedTransactions.map(
			transaction => transaction.id
		);
		const persistedTransactions = transactions.filter(transaction =>
			persistedTransactionIds.includes(transaction.id)
		);
		const unpersistedTransactions = transactions.filter(
			transaction => !persistedTransactionIds.includes(transaction.id)
		);
		const transactionsResponses = [
			...unpersistedTransactions.map(transaction => ({
				id: transaction.id,
				status: TransactionStatus.OK,
				errors: [],
			})),
			...persistedTransactions.map(transaction => ({
				id: transaction.id,
				status: TransactionStatus.FAIL,
				errors: [
					new TransactionError(
						`Transaction is already confirmed: ${transaction.id}`,
						transaction.id,
						'.id'
					),
				],
			})),
		];

		return {
			transactionsResponses,
		};
	}

	// eslint-disable-next-line class-methods-use-this
	async applyTransactions(transactions, tx = undefined) {
		// Get data required for verifying transactions
		const stateStore = library.logic.stateManager.createStore({
			mutate: true,
			tx,
		});

		await Promise.all(transactions.map(t => t.prepare(stateStore)));

		const transactionsResponses = transactions.map(transaction => {
			const transactionResponse = transaction.apply(stateStore);
			roundInformation.apply(stateStore, transaction);
			stateStore.transaction.add(transaction);
			return transactionResponse;
		});

		const unappliableTransactionsResponse = transactionsResponses.filter(
			transactionResponse => transactionResponse.status !== TransactionStatus.OK
		);

		updateTransactionResponseForExceptionTransactions(
			unappliableTransactionsResponse,
			transactions
		);

		return {
			transactionsResponses,
			stateStore,
		};
	}

	// eslint-disable-next-line class-methods-use-this
	async undoTransactions(transactions, tx = undefined) {
		// Get data required for verifying transactions
		const stateStore = library.logic.stateManager.createStore({
			mutate: true,
			tx,
		});

		await Promise.all(transactions.map(t => t.prepare(stateStore)));

		const transactionsResponses = transactions.map(transaction => {
			const transactionResponse = transaction.undo(stateStore);
			roundInformation.undo(stateStore, transaction);
			return transactionResponse;
		});

		const unundoableTransactionsResponse = transactionsResponses.filter(
			transactionResponse => transactionResponse.status !== TransactionStatus.OK
		);

		updateTransactionResponseForExceptionTransactions(
			unundoableTransactionsResponse,
			transactions
		);

		return {
			transactionsResponses,
			stateStore,
		};
	}

	// eslint-disable-next-line class-methods-use-this
	async verifyTransactions(transactions) {
		// Get data required for verifying transactions
		const stateStore = library.logic.stateManager.createStore({
			mutate: false,
		});

		await Promise.all(transactions.map(t => t.prepare(stateStore)));

		const transactionsResponses = transactions.map(transaction => {
			library.logic.stateManager.createSnapshot();
			const transactionResponse = transaction.apply(stateStore);
			if (slots.getSlotNumber(transaction.timestamp) > slots.getSlotNumber()) {
				transactionResponse.status = 0;
				transactionResponse.errors.push(new TransactionError(
					'Invalid transaction timestamp. Timestamp is in the future',
					transaction.id,
					'.timestamp'
				));
			}
			library.logic.stateManager.restoreSnapshot();
			return transactionResponse;
		});

		const unverifiableTransactionsResponse = transactionsResponses.filter(
			transactionResponse => transactionResponse.status !== TransactionStatus.OK
		);

		updateTransactionResponseForExceptionTransactions(
			unverifiableTransactionsResponse,
			transactions
		);

		return {
			transactionsResponses,
		};
	}

	// eslint-disable-next-line class-methods-use-this
	async processSignature(transaction, signature) {
		// Get data required for processing signature
		const stateStore = library.logic.stateManager.createStore({
			mutate: false,
		});
		await transaction.prepare(stateStore);
		// Add multisignature to transaction and process
		return transaction.addMultisignature(stateStore, signature);
	}
}

module.exports = ProcessTransactions;<|MERGE_RESOLUTION|>--- conflicted
+++ resolved
@@ -19,11 +19,8 @@
 	TransactionError,
 } = require('@liskhq/lisk-transactions');
 const roundInformation = require('../logic/rounds_information');
-<<<<<<< HEAD
 const slots = require('../helpers/slots');
-=======
 const checkTransactionExceptions = require('../logic/check_transaction_against_exceptions.js');
->>>>>>> e41743b4
 
 let library;
 
@@ -203,11 +200,13 @@
 			const transactionResponse = transaction.apply(stateStore);
 			if (slots.getSlotNumber(transaction.timestamp) > slots.getSlotNumber()) {
 				transactionResponse.status = 0;
-				transactionResponse.errors.push(new TransactionError(
-					'Invalid transaction timestamp. Timestamp is in the future',
-					transaction.id,
-					'.timestamp'
-				));
+				transactionResponse.errors.push(
+					new TransactionError(
+						'Invalid transaction timestamp. Timestamp is in the future',
+						transaction.id,
+						'.timestamp'
+					)
+				);
 			}
 			library.logic.stateManager.restoreSnapshot();
 			return transactionResponse;
