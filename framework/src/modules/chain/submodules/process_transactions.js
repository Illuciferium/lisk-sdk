--- conflicted
+++ resolved
@@ -104,13 +104,9 @@
 			...persistedTransactions.map(transaction => ({
 				id: transaction.id,
 				status: TransactionStatus.FAIL,
-<<<<<<< HEAD
-				errors: [`Transaction is already confirmed: ${transaction.id}`],
-=======
 				errors: [
 					new Error(`Transaction is already confirmed: ${transaction.id}`),
 				],
->>>>>>> ed7a6d1e
 			})),
 		];
 
