/*
 * Copyright © 2018 Lisk Foundation
 *
 * See the LICENSE file at the top-level directory of this distribution
 * for licensing information.
 *
 * Unless otherwise agreed in a custom licensing agreement with the Lisk Foundation,
 * no part of this software, including this file, may be copied, modified,
 * propagated, or distributed except according to the terms contained in the
 * LICENSE file.
 *
 * Removal or modification of this copyright notice is prohibited.
 */

'use strict';

const crypto = require('crypto');
const async = require('async');
const { Status: TransactionStatus } = require('@liskhq/lisk-transactions');
const BlockReward = require('../../logic/block_reward');
const slots = require('../../helpers/slots');
const blockVersion = require('../../logic/block_version');
const Bignum = require('../../helpers/bignum');

let modules;
let library;
let self;
const exceptions = global.exceptions;
const {
	BLOCK_SLOT_WINDOW,
	MAX_PAYLOAD_LENGTH,
	MAX_TRANSACTIONS_PER_BLOCK,
} = global.constants;
const __private = {};

__private.lastNBlockIds = [];

/**
 * Description of the class.
 *
 * @class
 * @memberof modules.blocks
 * @see Parent: {@link modules.blocks}
 * @requires async
 * @requires crypto
 * @requires lodash
 * @requires helpers/slots
 * @requires logic/block_reward
 * @todo Add @param tags
 * @todo Add description for the class
 */
class Verify {
<<<<<<< HEAD
	constructor(logger, block, storage, config) {
=======
	constructor(logger, block, transaction, storage, config, channel) {
>>>>>>> 58c34cc4
		library = {
			logger,
			storage,
			logic: {
				block,
			},
			config: {
				loading: {
					snapshotRound: config.loading.snapshotRound,
				},
			},
			channel,
		};
		self = this;
		__private.blockReward = new BlockReward();
		library.logger.trace('Blocks->Verify: Submodule initialized.');
		return self;
	}
}

/**
 * Check transactions - perform transactions validation when processing block.
 * FIXME: Some checks are probably redundant, see: logic.transactionPool
 *
 * @private
 * @func checkTransactions
 * @param {Object} block - Block object
 * @param {Object} transaction - Transaction object
 * @param  {boolean} checkExists - Check if transaction already exists in database
 * @param {function} cb - Callback function
 * @returns {function} cb - Callback function from params (through setImmediate)
 * @returns {Object} cb.err - Error if occurred
 */
__private.checkTransactions = async (transactions, checkExists) => {
	if (transactions.length === 0) {
		return;
	}

	if (checkExists) {
		const persistedTransactions = await library.storage.entities.Transaction.get(
			{
				id_in: transactions.map(transaction => transaction.id),
			}
		);

		if (persistedTransactions.length > 0) {
			modules.transactions.onConfirmedTransactions([persistedTransactions[0]]);
			throw `Transaction is already confirmed: ${persistedTransactions[0].id}`;
		}
	}

	const nonInertTransactions = transactions.filter(
		transaction => !global.exceptions.inertTransactions.includes(transaction.id)
	);

	const {
		transactionsResponses,
	} = await modules.processTransactions.verifyTransactions(
		nonInertTransactions
	);

	const unverifiableTransactionsResponse = transactionsResponses.filter(
		transactionResponse => transactionResponse.status !== TransactionStatus.OK
	);

	if (unverifiableTransactionsResponse.length > 0) {
		throw unverifiableTransactionsResponse[0].errors;
	}
};

/**
 * Set height according to the given last block.
 *
 * @private
 * @func setHeight
 * @param {Object} block - Target block
 * @param {Object} lastBlock - Last block
 * @returns {Object} block - Target block
 */
__private.setHeight = function(block, lastBlock) {
	block.height = lastBlock.height + 1;
	return block;
};

/**
 * Verify block signature.
 *
 * @private
 * @func verifySignature
 * @param {Object} block - Target block
 * @param {Object} result - Verification results
 * @returns {Object} result - Verification results
 * @returns {boolean} result.verified - Indicator that verification passed
 * @returns {Array} result.errors - Array of validation errors
 */
__private.verifySignature = function(block, result) {
	let valid;

	try {
		valid = library.logic.block.verifySignature(block);
	} catch (e) {
		result.errors.push(e.toString());
	}

	if (!valid) {
		result.errors.push('Failed to verify block signature');
	}

	return result;
};

/**
 * Verify previous block.
 *
 * @private
 * @func verifyPreviousBlock
 * @param {Object} block - Target block
 * @param {Object} result - Verification results
 * @returns {Object} result - Verification results
 * @returns {boolean} result.verified - Indicator that verification passed
 * @returns {Array} result.errors - Array of validation errors
 */
__private.verifyPreviousBlock = function(block, result) {
	if (!block.previousBlock && block.height !== 1) {
		result.errors.push('Invalid previous block');
	}
	return result;
};

/**
 * Verify block is not one of the last {BLOCK_SLOT_WINDOW} saved blocks.
 *
 * @private
 * @func verifyAgainstLastNBlockIds
 * @param {Object} block - Target block
 * @param {Object} result - Verification results
 * @returns {Object} result - Verification results
 * @returns {boolean} result.verified - Indicator that verification passed
 * @returns {Array} result.errors - Array of validation errors
 */
__private.verifyAgainstLastNBlockIds = function(block, result) {
	if (__private.lastNBlockIds.indexOf(block.id) !== -1) {
		result.errors.push('Block already exists in chain');
	}

	return result;
};

/**
 * Verify block version.
 *
 * @private
 * @func verifyVersion
 * @param {Object} block - Target block
 * @param {Object} result - Verification results
 * @returns {Object} result - Verification results
 * @returns {boolean} result.verified - Indicator that verification passed
 * @returns {Array} result.errors - Array of validation errors
 */
__private.verifyVersion = function(block, result) {
	if (!blockVersion.isValid(block.version, block.height)) {
		result.errors.push('Invalid block version');
	}

	return result;
};

/**
 * Verify block reward.
 *
 * @private
 * @func verifyReward
 * @param {Object} block - Target block
 * @param {Object} result - Verification results
 * @returns {Object} result - Verification results
 * @returns {boolean} result.verified - Indicator that verification passed
 * @returns {Array} result.errors - Array of validation errors
 */
__private.verifyReward = function(block, result) {
	const expectedReward = __private.blockReward.calcReward(block.height);
	if (
		block.height !== 1 &&
		!expectedReward.isEqualTo(block.reward) &&
		!exceptions.blockRewards.includes(block.id)
	) {
		result.errors.push(
			`Invalid block reward: ${block.reward} expected: ${expectedReward}`
		);
	}

	return result;
};

/**
 * Verify block id.
 *
 * @private
 * @func verifyId
 * @param {Object} block - Target block
 * @param {Object} result - Verification results
 * @returns {Object} result - Verification results
 * @returns {boolean} result.verified - Indicator that verification passed
 * @returns {Array} result.errors - Array of validation errors
 */
__private.verifyId = function(block, result) {
	try {
		// Get block ID
		// FIXME: Why we don't have it?
		block.id = library.logic.block.getId(block);
	} catch (e) {
		result.errors.push(e.toString());
	}

	return result;
};

/**
 * Verify block payload (transactions).
 *
 * @private
 * @func verifyPayload
 * @param {Object} block - Target block
 * @param {Object} result - Verification results
 * @returns {Object} result - Verification results
 * @returns {boolean} result.verified - Indicator that verification passed
 * @returns {Array} result.errors - Array of validation errors
 */
__private.verifyPayload = function(block, result) {
	if (block.payloadLength > MAX_PAYLOAD_LENGTH) {
		result.errors.push('Payload length is too long');
	}

	if (block.transactions.length !== block.numberOfTransactions) {
		result.errors.push(
			'Included transactions do not match block transactions count'
		);
	}

	if (block.transactions.length > MAX_TRANSACTIONS_PER_BLOCK) {
		result.errors.push('Number of transactions exceeds maximum per block');
	}

	let totalAmount = new Bignum(0);
	let totalFee = new Bignum(0);
	const payloadHash = crypto.createHash('sha256');
	const appliedTransactions = {};

	block.transactions.forEach(transaction => {
		let bytes;

		try {
			bytes = transaction.getBytes();
		} catch (e) {
			result.errors.push(e.toString());
		}

		if (appliedTransactions[transaction.id]) {
			result.errors.push(
				`Encountered duplicate transaction: ${transaction.id}`
			);
		}

		appliedTransactions[transaction.id] = transaction;
		if (bytes) {
			payloadHash.update(bytes);
		}
		totalAmount = totalAmount.plus(transaction.amount);
		totalFee = totalFee.plus(transaction.fee);
	});

	if (payloadHash.digest().toString('hex') !== block.payloadHash) {
		result.errors.push('Invalid payload hash');
	}

	if (!totalAmount.isEqualTo(block.totalAmount)) {
		result.errors.push('Invalid total amount');
	}

	if (!totalFee.isEqualTo(block.totalFee)) {
		result.errors.push('Invalid total fee');
	}

	return result;
};

/**
 * Verify block for fork cause one.
 *
 * @private
 * @func verifyForkOne
 * @param {Object} block - Target block
 * @param {Object} lastBlock - Last block
 * @param {Object} result - Verification results
 * @returns {Object} result - Verification results
 * @returns {boolean} result.verified - Indicator that verification passed
 * @returns {Array} result.errors - Array of validation errors
 */
__private.verifyForkOne = function(block, lastBlock, result) {
	if (block.previousBlock && block.previousBlock !== lastBlock.id) {
		modules.delegates.fork(block, 1);
		result.errors.push(
			`Invalid previous block: ${block.previousBlock} expected: ${lastBlock.id}`
		);
	}

	return result;
};

/**
 * Verify block slot according to timestamp.
 *
 * @private
 * @func verifyBlockSlot
 * @param {Object} block - Target block
 * @param {Object} lastBlock - Last block
 * @param {Object} result - Verification results
 * @returns {Object} result - Verification results
 * @returns {boolean} result.verified - Indicator that verification passed
 * @returns {Array} result.errors - Array of validation errors
 */
__private.verifyBlockSlot = function(block, lastBlock, result) {
	const blockSlotNumber = slots.getSlotNumber(block.timestamp);
	const lastBlockSlotNumber = slots.getSlotNumber(lastBlock.timestamp);

	if (
		blockSlotNumber > slots.getSlotNumber() ||
		blockSlotNumber <= lastBlockSlotNumber
	) {
		result.errors.push('Invalid block timestamp');
	}

	return result;
};

/**
 * Verify block slot window according to application time.
 *
 * @private
 * @func verifyBlockSlotWindow
 * @param {Object} block - Target block
 * @returns {Object} result - Verification results
 * @returns {boolean} result.verified - Indicator that verification passed
 * @returns {Array} result.errors - Array of validation errors
 */
__private.verifyBlockSlotWindow = function(block, result) {
	const currentApplicationSlot = slots.getSlotNumber();
	const blockSlot = slots.getSlotNumber(block.timestamp);

	// Reject block if it's slot is older than BLOCK_SLOT_WINDOW
	if (currentApplicationSlot - blockSlot > BLOCK_SLOT_WINDOW) {
		result.errors.push('Block slot is too old');
	}

	// Reject block if it's slot is in the future
	if (currentApplicationSlot < blockSlot) {
		result.errors.push('Block slot is in the future');
	}

	return result;
};

/**
 * Verify block before fork detection and return all possible errors related to block.
 *
 * @param {Object} block - Full block
 * @returns {Object} result - Verification results
 * @returns {boolean} result.verified - Indicator that verification passed
 * @returns {Array} result.errors - Array of validation errors
 */
Verify.prototype.verifyReceipt = function(block) {
	const lastBlock = modules.blocks.lastBlock.get();

	block = __private.setHeight(block, lastBlock);

	let result = { verified: false, errors: [] };

	result = __private.verifySignature(block, result);
	result = __private.verifyPreviousBlock(block, result);
	result = __private.verifyAgainstLastNBlockIds(block, result);
	result = __private.verifyBlockSlotWindow(block, result);
	result = __private.verifyVersion(block, result);
	result = __private.verifyReward(block, result);
	result = __private.verifyId(block, result);
	result = __private.verifyPayload(block, result);

	result.verified = result.errors.length === 0;
	result.errors.reverse();

	return result;
};

/**
 * Loads last {BLOCK_SLOT_WINDOW} blocks from the database into memory. Called when application triggeres blockchainReady event.
 */
Verify.prototype.onBlockchainReady = function() {
	return library.storage.entities.Block.get(
		{},
		{ limit: BLOCK_SLOT_WINDOW, sort: 'height:desc' }
	)
		.then(rows => {
			__private.lastNBlockIds = rows.map(row => row.id);
		})
		.catch(err => {
			library.logger.error(
				`Unable to load last ${BLOCK_SLOT_WINDOW} block ids`
			);
			library.logger.error(err);
		});
};

/**
 * Maintains __private.lastNBlock constant - a queue of fixed length (BLOCK_SLOT_WINDOW). Called when application triggers newBlock event.
 *
 * @func onNewBlock
 * @param {block} block
 * @todo Add description for the params
 */
Verify.prototype.onNewBlock = function(block) {
	__private.lastNBlockIds.push(block.id);
	if (__private.lastNBlockIds.length > BLOCK_SLOT_WINDOW) {
		__private.lastNBlockIds.shift();
	}
};

/**
 * Verify block before processing and return all possible errors related to block.
 *
 * @param {Object} block - Full block
 * @returns {Object} result - Verification results
 * @returns {boolean} result.verified - Indicator that verification passed
 * @returns {Array} result.errors - Array of validation errors
 */
Verify.prototype.verifyBlock = function(block) {
	const lastBlock = modules.blocks.lastBlock.get();

	block = __private.setHeight(block, lastBlock);

	let result = { verified: false, errors: [] };

	result = __private.verifySignature(block, result);
	result = __private.verifyPreviousBlock(block, result);
	result = __private.verifyVersion(block, result);
	result = __private.verifyReward(block, result);
	result = __private.verifyId(block, result);
	result = __private.verifyPayload(block, result);

	result = __private.verifyForkOne(block, lastBlock, result);
	result = __private.verifyBlockSlot(block, lastBlock, result);

	result.verified = result.errors.length === 0;
	result.errors.reverse();
	if (result.verified) {
		library.logger.info(
			`Verify->verifyBlock succeeded for block ${block.id} at height ${
				block.height
			}.`
		);
	} else {
		library.logger.error(
			`Verify->verifyBlock failed for block ${block.id} at height ${
				block.height
			}.`,
			result.errors
		);
	}

	return result;
};

/**
 * Adds default properties to block.
 *
 * @param {Object} block - Block object reduced
 * @returns {Object} Block object completed
 */
Verify.prototype.addBlockProperties = function(block) {
	block.totalAmount = new Bignum(block.totalAmount || 0);
	block.totalFee = new Bignum(block.totalFee || 0);
	block.reward = new Bignum(block.reward || 0);

	if (block.version === undefined) {
		block.version = 0;
	}
	if (block.numberOfTransactions === undefined) {
		if (block.transactions === undefined) {
			block.numberOfTransactions = 0;
		} else {
			block.numberOfTransactions = block.transactions.length;
		}
	}
	if (block.payloadLength === undefined) {
		block.payloadLength = 0;
	}
	if (block.transactions === undefined) {
		block.transactions = [];
	}
	return block;
};

/**
 * Deletes default properties from block.
 *
 * @param {Object} block - Block object completed
 * @returns {Object} Block object reduced
 */
Verify.prototype.deleteBlockProperties = function(block) {
	const reducedBlock = Object.assign({}, block);
	if (reducedBlock.version === 0) {
		delete reducedBlock.version;
	}
	// verifyBlock ensures numberOfTransactions is transactions.length
	if (typeof reducedBlock.numberOfTransactions === 'number') {
		delete reducedBlock.numberOfTransactions;
	}
	if (reducedBlock.totalAmount.isEqualTo(0)) {
		delete reducedBlock.totalAmount;
	}
	if (reducedBlock.totalFee.isEqualTo(0)) {
		delete reducedBlock.totalFee;
	}
	if (reducedBlock.payloadLength === 0) {
		delete reducedBlock.payloadLength;
	}
	if (reducedBlock.reward.isEqualTo(0)) {
		delete reducedBlock.reward;
	}
	if (reducedBlock.transactions && reducedBlock.transactions.length === 0) {
		delete reducedBlock.transactions;
	}
	return reducedBlock;
};

/**
 * Adds block properties.
 *
 * @private
 * @func addBlockProperties
 * @param {Object} block - Full block
 * @param {boolean} broadcast - Indicator that block needs to be broadcasted
 * @param {function} cb - Callback function
 * @returns {function} cb - Callback function from params (through setImmediate)
 * @returns {Object} cb.err - Error if occurred
 */
__private.addBlockProperties = function(block, broadcast, cb) {
	if (!broadcast) {
		try {
			// Set default properties
			block = self.addBlockProperties(block);
		} catch (err) {
			return setImmediate(cb, err);
		}
	}

	return setImmediate(cb);
};

/**
 * Validates block schema.
 *
 * @private
 * @func normalizeBlock
 * @param {Object} block - Full block
 * @param {function} cb - Callback function
 * @returns {function} cb - Callback function from params (through setImmediate)
 * @returns {Object} cb.err - Error if occurred
 */
__private.normalizeBlock = function(block, cb) {
	try {
		block = library.logic.block.objectNormalize(block);
	} catch (error) {
		return setImmediate(cb, error);
	}

	return setImmediate(cb);
};

/**
 * Verifies block.
 *
 * @private
 * @func verifyBlock
 * @param {Object} block - Full block
 * @param {function} cb - Callback function
 * @returns {function} cb - Callback function from params (through setImmediate)
 * @returns {Object} cb.err - Error if occurred
 */
__private.verifyBlock = function(block, cb) {
	// Sanity check of the block, if values are coherent
	// No access to database
	const result = self.verifyBlock(block);

	if (!result.verified) {
		library.logger.error(
			`Block ${block.id} verification failed`,
			result.errors[0]
		);
		return setImmediate(cb, result.errors[0]);
	}
	return setImmediate(cb);
};

/**
 * Broadcasts block.
 *
 * @private
 * @func broadcastBlock
 * @param {Object} block - Full block
 * @param {boolean} broadcast - Indicator that block needs to be broadcasted
 * @param {function} cb - Callback function
 * @returns {function} cb - Callback function from params (through setImmediate)
 * @returns {Object} cb.err - Error if occurred
 */
__private.broadcastBlock = function(block, broadcast, cb) {
	if (broadcast) {
		try {
			// Delete default properties
			const reducedBlock = self.deleteBlockProperties(block);
			modules.blocks.chain.broadcastReducedBlock(reducedBlock, broadcast);
		} catch (err) {
			return setImmediate(cb, err);
		}
	}

	return setImmediate(cb);
};

/**
 * Checks if block is in database.
 *
 * @private
 * @func checkExists
 * @param {Object} block - Full block
 * @param {function} cb - Callback function
 * @returns {function} cb - Callback function from params (through setImmediate)
 * @returns {Object} cb.err - Error if occurred
 */
__private.checkExists = function(block, cb) {
	// Check if block id is already in the database (very low probability of hash collision)
	// TODO: In case of hash-collision, to me it would be a special autofork...
	// DATABASE: read only
	library.storage.entities.Block.isPersisted({ id: block.id })
		.then(isPersisted => {
			if (isPersisted) {
				return setImmediate(cb, `Block ${block.id} already exists`);
			}
			return setImmediate(cb);
		})
		.catch(err => {
			library.logger.error(err);
			return setImmediate(cb, 'Block#blockExists error');
		});
};

/**
 * Checks if block was generated by the right active delagate.
 *
 * @private
 * @func validateBlockSlot
 * @param {Object} block - Full block
 * @param {function} cb - Callback function
 * @returns {function} cb - Callback function from params (through setImmediate)
 * @returns {Object} cb.err - Error if occurred
 */
__private.validateBlockSlot = function(block, cb) {
	// Check if block was generated by the right active delagate. Otherwise, fork 3
	// DATABASE: Read only to mem_accounts to extract active delegate list
	modules.delegates.validateBlockSlot(block, err => {
		if (err) {
			// Fork: Delegate does not match calculated slot
			modules.delegates.fork(block, 3);
			return setImmediate(cb, err);
		}
		return setImmediate(cb);
	});
};

/**
 * Main function to process a block:
 * - Verify the block looks ok
 * - Verify the block is compatible with database state (DATABASE readonly)
 * - Broadcast the block to remote peers
 * - Apply the block to database if both verifications are ok
 * - Update headers: broadhash and height
 * - Notify remote peers about our new headers
 *
 * @param {Object} block - Full block
 * @param {boolean} broadcast - Indicator that block needs to be broadcasted
 * @param {function} cb - Callback function
 * @param {boolean} saveBlock - Indicator that block needs to be saved to database
 * @returns {function} cb - Callback function from params (through setImmediate)
 * @returns {Object} cb.err - Error if occurred
 */
Verify.prototype.processBlock = function(block, broadcast, saveBlock, cb) {
	if (modules.blocks.isCleaning.get()) {
		// Break processing if node shutdown reqested
		return setImmediate(cb, 'Cleaning up');
	}
	if (!__private.loaded) {
		// Break processing if blockchain is not loaded
		return setImmediate(cb, 'Blockchain is loading');
	}

	return async.series(
		{
			addBlockProperties(seriesCb) {
				__private.addBlockProperties(block, broadcast, seriesCb);
			},
			normalizeBlock(seriesCb) {
				__private.normalizeBlock(block, seriesCb);
			},
			verifyBlock(seriesCb) {
				__private.verifyBlock(block, seriesCb);
			},
			broadcastBlock(seriesCb) {
				__private.broadcastBlock(block, broadcast, seriesCb);
			},
			checkExists(seriesCb) {
				// Skip checking for existing block id if we don't need to save that block
				if (!saveBlock) {
					return setImmediate(seriesCb);
				}
				return __private.checkExists(block, seriesCb);
			},
			validateBlockSlot(seriesCb) {
				__private.validateBlockSlot(block, seriesCb);
			},
			checkTransactions(seriesCb) {
				// checkTransactions should check for transactions to exists in database
				// only if the block needed to be saved to database
				__private
					.checkTransactions(block.transactions, saveBlock)
					.then(seriesCb)
					.catch(seriesCb);
			},
			applyBlock(seriesCb) {
				// The block and the transactions are OK i.e:
				// * Block and transactions have valid values (signatures, block slots, etc...)
				// * The check against database state passed (for instance sender has enough LSK, votes are under 101, etc...)
				// We thus update the database with the transactions values, save the block and tick it.
				// Also that function set new block as our last block
				modules.blocks.chain.applyBlock(block, saveBlock, seriesCb);
			},
			// Perform next two steps only when 'broadcast' flag is set, it can be:
			// 'true' if block comes from generation or receiving process
			// 'false' if block comes from chain synchronization process
			updateApplicationState(seriesCb) {
				if (!library.config.loading.snapshotRound) {
					return library.storage.entities.Block.get(
						{},
						{
							limit: 5,
							sort: 'height:desc',
						}
					)
						.then(blocks => {
							// Listen for the update of step to move to next step
							library.channel.once('lisk:state:updated', () => {
								seriesCb();
							});

							// Update our application state: broadhash and height
							return library.channel.invoke(
								'lisk:updateApplicationState',
								blocks
							);
						})
						.catch(seriesCb);
				}
				return seriesCb();
			},
			broadcastHeaders(seriesCb) {
				// Notify all remote peers about our new headers
				broadcast ? modules.transport.broadcastHeaders(seriesCb) : seriesCb();
			},
		},
		err => setImmediate(cb, err)
	);
};

/**
 * It assigns modules to private constants.
 *
 * @param {modules} scope - Exposed modules
 */
Verify.prototype.onBind = function(scope) {
	library.logger.trace('Blocks->Verify: Shared modules bind.');

	modules = {
		accounts: scope.modules.accounts,
		blocks: scope.modules.blocks,
		delegates: scope.modules.delegates,
		transactions: scope.modules.transactions,
		transport: scope.modules.transport,
		processTransactions: scope.modules.processTransactions,
	};

	// Set module as loaded
	__private.loaded = true;
};

module.exports = Verify;<|MERGE_RESOLUTION|>--- conflicted
+++ resolved
@@ -50,11 +50,7 @@
  * @todo Add description for the class
  */
 class Verify {
-<<<<<<< HEAD
-	constructor(logger, block, storage, config) {
-=======
-	constructor(logger, block, transaction, storage, config, channel) {
->>>>>>> 58c34cc4
+	constructor(logger, block, storage, config, channel) {
 		library = {
 			logger,
 			storage,
