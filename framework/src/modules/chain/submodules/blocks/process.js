--- conflicted
+++ resolved
@@ -358,24 +358,7 @@
 	 * @todo Add @returns tag
 	 */
 	// eslint-disable-next-line class-methods-use-this
-<<<<<<< HEAD
-	onReceiveBlock(block) {
-		// When client is not loaded, is syncing
-		// Do not receive new blocks as client is not ready
-		if (!__private.loaded) {
-			return library.logger.debug(
-				'Client is not ready to receive block',
-				block.id
-			);
-		}
-
-		if (modules.loader.syncing()) {
-			return library.logger.debug(
-				"Client is syncing. Can't receive block at the moment.",
-				block.id
-			);
-		}
-
+	receiveBlockFromNetwork(block) {
 		// New block version, different onReceiveBlock implementation
 		if (block.version === 1) {
 			// TODO: Remove hard coding.
@@ -383,10 +366,6 @@
 		}
 
 		// Execute in sequence via sequence. TODO: Remove after compatibility window is over.
-=======
-	receiveBlockFromNetwork(block) {
-		// Execute in sequence via sequence
->>>>>>> f00c2225
 		return library.sequence.add(cb => {
 			// Get the last block
 			const lastBlock = modules.blocks.lastBlock.get();
