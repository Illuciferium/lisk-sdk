--- conflicted
+++ resolved
@@ -21,23 +21,16 @@
 	decryptPassphraseWithPassword,
 	parseEncryptedPassphrase,
 } = require('@liskhq/lisk-cryptography');
-<<<<<<< HEAD
 const BlockReward = require('../logic/block_reward.js');
 const jobsQueue = require('../helpers/jobs_queue.js');
 const slots = require('../helpers/slots.js');
-=======
-const BlockReward = require('../logic/block_reward');
-const jobsQueue = require('../helpers/jobs_queue');
-const Delegate = require('../logic/delegate');
-const slots = require('../helpers/slots');
->>>>>>> 0156ae42
 
 // Private fields
 let modules;
 let library;
 let self;
 
-const { ACTIVE_DELEGATES, TRANSACTION_TYPES } = global.constants;
+const { ACTIVE_DELEGATES } = global.constants;
 const exceptions = global.exceptions;
 const __private = {};
 
@@ -88,17 +81,6 @@
 		};
 		self = this;
 		__private.blockReward = new BlockReward();
-<<<<<<< HEAD
-=======
-		__private.assetTypes[
-			TRANSACTION_TYPES.DELEGATE
-		] = library.logic.transaction.attachAssetType(
-			TRANSACTION_TYPES.DELEGATE,
-			new Delegate({
-				schema: scope.schema,
-			})
-		);
->>>>>>> 0156ae42
 
 		setImmediate(cb, null, self);
 	}
@@ -719,11 +701,6 @@
 		transactions: scope.modules.transactions,
 		transport: scope.modules.transport,
 	};
-<<<<<<< HEAD
-=======
-
-	__private.assetTypes[TRANSACTION_TYPES.DELEGATE].bind(scope.modules.accounts);
->>>>>>> 0156ae42
 };
 
 /**
