const assert = require('assert');
const randomstring = require('randomstring');
const _ = require('lodash');
const Controller = require('./controller');
const version = require('../version');
const validator = require('./helpers/validator');
const applicationSchema = require('./schema/application');
const constantsSchema = require('./schema/constants');

const { createLoggerComponent } = require('../components/logger');

const ChainModule = require('../modules/chain');
const HttpAPIModule = require('../modules/http_api');
const NetworkModule = require('../modules/network');

// Private __private used because private keyword is restricted
const __private = {
	modules: new WeakMap(),
	transactions: new WeakMap(),
};

const registerProcessHooks = app => {
	process.title = `${app.label}`;

	process.on('uncaughtException', err => {
		// Handle error safely
		app.logger.error('System error: uncaughtException :', {
			message: err.message,
			stack: err.stack,
		});
		app.shutdown(1, err.message);
	});

	process.on('unhandledRejection', err => {
		// Handle error safely
		app.logger.fatal('System error: unhandledRejection :', {
			message: err.message,
			stack: err.stack,
		});
		app.shutdown(1, err.message);
	});

	process.once('SIGTERM', () => app.shutdown(1));

	process.once('SIGINT', () => app.shutdown(1));

	process.once('cleanup', (error, code) => app.shutdown(code, error));

	process.once('exit', (error, code) => app.shutdown(code, error));
};

/**
 * Application class to start the block chain instance
 *
 * @class
 * @memberof framework.controller
 * @requires assert
 * @requires Controller
 * @requires module.defaults
 * @requires helpers/validator
 * @requires schema/application
 * @requires components/logger
 * @requires components/storage
 */
class Application {
	/**
	 * Create the application object
	 *
	 * @example
	 *    const app = new Application('my-app-devnet', myGenesisBlock)
	 * @example
	 *    const app = new Application('my-app-devnet', myGenesisBlock, myConstants)
	 *
	 * @param {string|function} label - Application label used in logs. Useful if you have multiple networks for same application.
	 * @param {Object} genesisBlock - Genesis block object
	 * @param {Object} [constantsToOverride] - Override constantsToOverride
	 * @param {Object|Array.<Object>} [config] - Main configuration object or the array of objects, array format will facilitate user to not deep merge the objects
	 * @param {Object} [config.components] - Configurations for components
	 * @param {Object} [config.components.logger] - Configuration for logger component
	 * @param {Object} [config.components.cache] - Configuration for cache component
	 * @param {Object} [config.components.storage] - Configuration for storage component
	 * @param {Object} [config.initialState] - Configuration for applicationState
	 * @param {Object} [config.modules] - Configurations for modules
	 * @param {string} [config.version] - Version of the application
	 * @param {string} [config.minVersion] - Minimum compatible version on the network
	 * @param {string} [config.protocolVersion] - Compatible protocol version application is using
	 *
	 * @throws Framework.errors.SchemaValidationError
	 */
	constructor(
		label,
		genesisBlock,
<<<<<<< HEAD
		constants = {},
		config = {
			components: { logger: null },
			modules: { chain: {}, network: {} },
		}
=======
		config = { app: {}, components: { logger: null }, modules: {} }
>>>>>>> c75591a5
	) {
		let appConfig;

		// If user passes multiple config objects merge them in left-right order
		if (Array.isArray(config)) {
			// We don't have a mergeDeep method, so we are using defaultsDeep
			// in the reverse order to have same behaviour
			appConfig = _.defaultsDeep(...config.reverse());
		} else {
			appConfig = config;
		}

		if (!appConfig.components.logger) {
			appConfig.components.logger = {
				logFileName: `${process.cwd()}/logs/${label}/lisk.log`,
			};
		}

		validator.loadSchema(constantsSchema);
		validator.loadSchema(applicationSchema);

		// If app label is a function it will be dependent on compiled configuration
		// so we assign and validate it later stage
		if (typeof label === 'string') {
			validator.validate(applicationSchema.appLabel, label);
		}
		validator.validate(applicationSchema.genesisBlock, genesisBlock);

		appConfig = validator.parseEnvArgAndValidate(
			applicationSchema.config,
			appConfig
		);

		// These constants are readonly we are loading up their default values
		// In additional validating those values so any wrongly changed value
		// by us can be catch on application startup
		const constants = validator.parseEnvArgAndValidate(
			constantsSchema.constants,
			{}
		);

		// app.genesisConfig are actually old constants
		// we are merging these here to refactor the underlying code in other iteration
		this.constants = { ...constants, ...appConfig.app.genesisConfig };
		this.genesisBlock = genesisBlock;
		this.label = label;
		this.config = appConfig;
		this.controller = null;

		// TODO: This should be removed after https://github.com/LiskHQ/lisk/pull/2980
		global.constants = this.constants;

		this.logger = createLoggerComponent(this.config.components.logger);

		__private.modules.set(this, {});
		__private.transactions.set(this, {});

<<<<<<< HEAD
		this.registerModule(ChainModule, {
			genesisBlock: this.genesisBlock,
			constants: this.constants,
		});

		this.registerModule(NetworkModule, this.config.modules.network);

		this.registerModule(HttpAPIModule, {
			constants: this.constants,
=======
		this.registerModule(ChainModule);
		this.registerModule(HttpAPIModule);
		this.overrideModuleOptions(HttpAPIModule.alias, {
>>>>>>> c75591a5
			loadAsChildProcess: true,
		});
	}

	/**
	 * Register module with the application
	 *
	 * @param {Object} moduleKlass - Module specification
	 *  @see {@link '../modules/README.md'}
	 * @param {Object} [options] - Modules configuration object. Provided options will override `moduleKlass.defaults` to generate final configuration used for the module
	 * @param {string} [alias] - Will use this alias or fallback to `moduleKlass.alias`
	 */
	registerModule(moduleKlass, options = {}, alias = undefined) {
		assert(moduleKlass, 'ModuleSpec is required');
		assert(
			typeof options === 'object',
			'Module options must be provided or set to empty object.'
		);
		assert(alias || moduleKlass.alias, 'Module alias must be provided.');
		const moduleAlias = alias || moduleKlass.alias;
		assert(
			!Object.keys(this.getModules()).includes(moduleAlias),
			`A module with alias "${moduleAlias}" already registered.`
		);

		const modules = this.getModules();
		modules[moduleAlias] = moduleKlass;
		this.config.modules[moduleAlias] = Object.assign(
			this.config.modules[moduleAlias] || {},
			options
		);
		__private.modules.set(this, modules);
	}

	/**
	 * Override the module's configuration
	 *
	 * @param {string} alias - Alias of module used during registration
	 * @param {Object} options - Override configurations, these will override existing configurations.
	 */
	overrideModuleOptions(alias, options) {
		const modules = this.getModules();
		assert(
			Object.keys(modules).includes(alias),
			`No module ${alias} is registered`
		);
		this.config.modules[alias] = Object.assign(
			{},
			this.config.modules[alias],
			options
		);
	}

	/**
	 * Register a transaction
	 *
	 * @param {constructor} Transaction - Transaction class
	 * @param {string} alias - Will use this alias or fallback to `Transaction.alias`
	 */
	registerTransaction(Transaction, alias) {
		assert(Transaction, 'Transaction is required');
		assert(alias, 'Transaction is required');
		assert(
			typeof Transaction === 'function',
			'Transaction should be constructor'
		);
		// TODO: Validate the transaction is properly inherited from base class
		assert(
			!Object.keys(this.getTransactions()).includes(alias),
			`A transaction with alias "${alias}" already registered.`
		);

		const transactions = this.getTransactions();
		transactions[alias] = Object.freeze(Transaction);
		__private.transactions.set(this, transactions);
	}

	/**
	 * Get list of all transactions registered with the application
	 *
	 * @return {Object}
	 */
	getTransactions() {
		return __private.transactions.get(this);
	}

	/**
	 * Get one transaction for provided alias
	 *
	 * @param {string} alias - Alias for transaction used during registration
	 * @return {constructor|undefined}
	 */
	getTransaction(alias) {
		return __private.transactions.get(this)[alias];
	}

	/**
	 * Get one module for provided alias
	 *
	 * @param {string} alias - Alias for module used during registration
	 * @return {{klass: Object, options: Object}}
	 */
	getModule(alias) {
		return __private.modules.get(this)[alias];
	}

	/**
	 * Get all registered modules
	 *
	 * @return {Array.<Object>}
	 */
	getModules() {
		return __private.modules.get(this);
	}

	/**
	 * Run the application
	 *
	 * @async
	 * @return {Promise.<void>}
	 */
	async run() {
		this.logger.info(`Booting the application with Lisk Framework(${version})`);

		// Freeze every module and configuration so it would not interrupt the app execution
		this._compileAndValidateConfigurations();

		// Check if label is a function, then call that function to get the label
		// This is because user can pass a function generator function instead of string
		if (typeof this.label === 'function') {
			this.label = this.label.call(this, this.config);
		}
		validator.validate(applicationSchema.appLabel, this.label);

		Object.freeze(this.genesisBlock);
		Object.freeze(this.constants);
		Object.freeze(this.label);
		Object.freeze(this.config);

		this.logger.info(`Starting the app - ${this.label || 'LiskApp'}`);

		registerProcessHooks(this);

		this.controller = new Controller(
			this.label,
			{
				components: this.config.components,
				ipc: this.config.app.ipc,
				initialState: this.config.initialState,
			},
			this.logger
		);
		return this.controller.load(this.getModules(), this.config.modules);
	}

	/**
	 * Stop the running application
	 *
	 * @param {number} [errorCode=0] - Error code
	 * @param {string} [message] - Message specifying exit reason
	 * @return {Promise.<void>}
	 */
	async shutdown(errorCode = 0, message = '') {
		if (this.controller) {
			await this.controller.cleanup(errorCode, message);
		}
		this.logger.log(`Shutting down with error code ${errorCode}: ${message}`);
		process.exit(errorCode);
	}

	_compileAndValidateConfigurations() {
		const modules = this.getModules();

		this.config.app.nonce = randomstring.generate(16);
		this.config.app.nethash = this.genesisBlock.payloadHash;

		const appConfigToShareWithModules = {
			version: this.config.app.version,
			minVersion: this.config.app.minVersion,
			protocolVersion: this.config.app.protocolVersion,
			nethash: this.config.app.nethash,
			nonce: this.config.app.nonce,
			genesisBlock: this.genesisBlock,
			constants: this.constants,
		};

		// TODO: move this configuration to module especific config file
		const childProcessModules = process.env.LISK_CHILD_PROCESS_MODULES
			? process.env.LISK_CHILD_PROCESS_MODULES.split(',')
			: ['httpApi'];

		Object.keys(modules).forEach(alias => {
			this.logger.info(`Validating module options with alias: ${alias}`);
			this.config.modules[alias] = validator.parseEnvArgAndValidate(
				modules[alias].defaults,
				this.config.modules[alias]
			);

			this.overrideModuleOptions(alias, appConfigToShareWithModules);
			this.overrideModuleOptions(alias, {
				loadAsChildProcess: childProcessModules.includes(alias),
			});
		});

		// TODO: Improve the hardcoded system component values
		this.config.components.system = {
			...appConfigToShareWithModules,
			wsPort: this.config.modules.chain.network.wsPort,
			httpPort: this.config.modules.http_api.httpPort,
		};

		this.config.initialState = {
			version: this.config.app.version,
			minVersion: this.config.app.minVersion,
			protocolVersion: this.config.app.protocolVersion,
			nonce: this.config.app.nonce,
			nethash: this.config.app.nethash,
			wsPort: this.config.modules.chain.network.wsPort,
			httpPort: this.config.modules.http_api.httpPort,
		};

		this.logger.trace('Compiled configurations', this.config);
	}
}

module.exports = Application;<|MERGE_RESOLUTION|>--- conflicted
+++ resolved
@@ -90,15 +90,7 @@
 	constructor(
 		label,
 		genesisBlock,
-<<<<<<< HEAD
-		constants = {},
-		config = {
-			components: { logger: null },
-			modules: { chain: {}, network: {} },
-		}
-=======
 		config = { app: {}, components: { logger: null }, modules: {} }
->>>>>>> c75591a5
 	) {
 		let appConfig;
 
@@ -156,21 +148,10 @@
 		__private.modules.set(this, {});
 		__private.transactions.set(this, {});
 
-<<<<<<< HEAD
-		this.registerModule(ChainModule, {
-			genesisBlock: this.genesisBlock,
-			constants: this.constants,
-		});
-
-		this.registerModule(NetworkModule, this.config.modules.network);
-
-		this.registerModule(HttpAPIModule, {
-			constants: this.constants,
-=======
 		this.registerModule(ChainModule);
 		this.registerModule(HttpAPIModule);
+		this.registerModule(NetworkModule);
 		this.overrideModuleOptions(HttpAPIModule.alias, {
->>>>>>> c75591a5
 			loadAsChildProcess: true,
 		});
 	}
