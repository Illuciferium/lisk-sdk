--- conflicted
+++ resolved
@@ -1,4 +1,3 @@
-/* eslint-disable mocha/no-pending-tests */
 /*
  * Copyright © 2018 Lisk Foundation
  *
@@ -70,28 +69,16 @@
 			});
 	});
 
-	function createBlock(
-		transactions,
-		timestamp,
-		keypair,
-		previousBlock,
-		version = 0,
-		heightPrevious,
-		heightPrevoted,
-		height
-	) {
+	function createBlock(transactions, timestamp, keypair, previousBlock) {
 		const block = library.logic.block.create({
 			keypair,
 			timestamp,
 			previousBlock,
 			transactions,
-			heightPrevious,
-			heightPrevoted,
 		});
 
 		block.id = library.logic.block.getId(block);
-		block.height = height || previousBlock.height + 1;
-		block.version = version;
+		block.height = previousBlock.height + 1;
 		return block;
 	}
 
@@ -241,12 +228,6 @@
 			});
 	}
 
-<<<<<<< HEAD
-	describe('onReceiveBlock (empty transactions)', () => {
-		describe('when last block version is 0', () => {
-			describe('when received lock version is 0 (compatibility window)', () => {
-				describe('for valid block', () => {
-=======
 	describe('receiveBlockFromNetwork (empty transactions)', () => {
 		describe('for valid block', () => {
 			let lastBlock;
@@ -274,27 +255,12 @@
 		describe('forkThree', () => {
 			describe('validate block slot', () => {
 				describe('when generator is not a delegate', () => {
->>>>>>> f00c2225
 					let lastBlock;
 					let block;
 
-					before(() => {
+					beforeEach(done => {
 						lastBlock = library.modules.blocks.lastBlock.get();
 						const slot = slots.getSlotNumber();
-<<<<<<< HEAD
-						return getValidKeypairForSlot(slot).then(keypair => {
-							block = createBlock(
-								[],
-								slots.getSlotTime(slot),
-								keypair,
-								lastBlock
-							);
-						});
-					});
-
-					it('should add block to blockchain', done => {
-						library.modules.blocks.process.onReceiveBlock(block);
-=======
 						const nonDelegateKeypair = getKeypair(
 							accountFixtures.genesis.passphrase
 						);
@@ -333,17 +299,14 @@
 
 					it('should not add block to blockchain', done => {
 						library.modules.blocks.process.receiveBlockFromNetwork(block);
->>>>>>> f00c2225
 						getBlocks((err, blockIds) => {
 							expect(err).to.not.exist;
-							expect(blockIds).to.have.length(2);
-							expect(blockIds).to.include.members([block.id, lastBlock.id]);
+							expect(blockIds).to.have.length(1);
+							expect(blockIds).to.include.members([lastBlock.id]);
 							done();
 						});
 					});
 				});
-<<<<<<< HEAD
-=======
 			});
 		});
 
@@ -449,30 +412,10 @@
 					mutatedHeight = lastBlock.height + 1;
 					done();
 				});
->>>>>>> f00c2225
-
-				describe('forkThree', () => {
-					describe('validate block slot', () => {
-						describe('when generator is not a delegate', () => {
-							let lastBlock;
-							let block;
-
-<<<<<<< HEAD
-							beforeEach(done => {
-								lastBlock = library.modules.blocks.lastBlock.get();
-								const slot = slots.getSlotNumber();
-								const nonDelegateKeypair = getKeypair(
-									accountFixtures.genesis.passphrase
-								);
-								block = createBlock(
-									[],
-									slots.getSlotTime(slot),
-									nonDelegateKeypair,
-									lastBlock
-								);
-								done();
-							});
-=======
+
+				describe('when received block is from previous round (101 blocks back)', () => {
+					let blockFromPreviousRound;
+
 					beforeEach(() => {
 						blockFromPreviousRound =
 							forgedBlocks[forgedBlocks.length - ACTIVE_DELEGATES];
@@ -507,38 +450,23 @@
 							inSlotsWindowBlock
 						);
 					});
->>>>>>> f00c2225
-
-							it('should not add block to blockchain', done => {
-								library.modules.blocks.process.onReceiveBlock(block);
-								getBlocks((err, blockIds) => {
-									expect(err).to.not.exist;
-									expect(blockIds).to.have.length(1);
-									expect(blockIds).to.include.members([lastBlock.id]);
-									done();
-								});
-							});
-						});
-
-						describe('when block generator has incorrect slot', () => {
-							let lastBlock;
-							let block;
-
-<<<<<<< HEAD
-							beforeEach(() => {
-								lastBlock = library.modules.blocks.lastBlock.get();
-								// Using last block's slot
-								const slot = slots.getSlotNumber() - 1;
-								return getValidKeypairForSlot(slot - 1).then(keypair => {
-									block = createBlock(
-										[],
-										slots.getTime(slot),
-										keypair,
-										lastBlock
-									);
-								});
-							});
-=======
+
+					it('should reject received block', done => {
+						getBlocks((err, blockIds) => {
+							expect(err).to.not.exist;
+							// expect(blockIds).to.not.include(inSlotsWindowBlock.id);
+							expect(blockIds).to.include.members([
+								lastBlock.id,
+								secondLastBlock.id,
+							]);
+							return verifyForkStat(inSlotsWindowBlock.id, 1).then(done);
+						});
+					});
+				});
+
+				describe(`when received block is from same round and greater than ${BLOCK_SLOT_WINDOW} slots in the past`, () => {
+					let outOfSlotWindowBlock;
+
 					beforeEach(() => {
 						outOfSlotWindowBlock =
 							forgedBlocks[forgedBlocks.length - (BLOCK_SLOT_WINDOW + 2)];
@@ -547,27 +475,20 @@
 							outOfSlotWindowBlock
 						);
 					});
->>>>>>> f00c2225
-
-							it('should not add block to blockchain', done => {
-								library.modules.blocks.process.onReceiveBlock(block);
-								getBlocks((err, blockIds) => {
-									expect(err).to.not.exist;
-									expect(blockIds).to.have.length(1);
-									expect(blockIds).to.include.members([lastBlock.id]);
-									done();
-								});
-							});
-						});
-					});
-				});
-
-<<<<<<< HEAD
-				describe('forkOne', () => {
-					let forgedBlocks = [];
-					let secondLastBlock;
-					let lastBlock;
-=======
+
+					it('should reject received block', done => {
+						getBlocks((err, blockIds) => {
+							expect(err).to.not.exist;
+							// expect(blockIds).to.not.include(outOfSlotWindowBlock.id);
+							expect(blockIds).to.include.members([
+								lastBlock.id,
+								secondLastBlock.id,
+							]);
+							return verifyForkStat(outOfSlotWindowBlock.id, 1).then(done);
+						});
+					});
+				});
+
 				describe('when received block is from a future slot', () => {
 					let blockFromFutureSlot;
 
@@ -589,24 +510,47 @@
 							);
 						});
 					});
->>>>>>> f00c2225
-
-					beforeEach('forge 300 blocks', done => {
-						forgeMultipleBlocks(300, (err, blocks) => {
+
+					it('should reject received block', done => {
+						getBlocks((err, blockIds) => {
 							expect(err).to.not.exist;
-							forgedBlocks = blocks;
-							secondLastBlock = forgedBlocks[forgedBlocks.length - 2];
-							lastBlock = forgedBlocks[forgedBlocks.length - 1];
+							expect(blockIds).to.not.include(blockFromFutureSlot.id);
+							expect(blockIds).to.include.members([
+								lastBlock.id,
+								secondLastBlock.id,
+							]);
+							return verifyForkStat(blockFromFutureSlot.id, 1).then(done);
+						});
+					});
+				});
+			});
+		});
+
+		describe('forkFive', () => {
+			describe('with 5 blocks forged', () => {
+				let secondLastBlock;
+				let lastBlock;
+				let slot;
+				let keypair;
+
+				beforeEach(done => {
+					forgeMultipleBlocks(5, (err, forgedBlocks) => {
+						expect(err).to.not.exist;
+
+						secondLastBlock = forgedBlocks[forgedBlocks.length - 2];
+						lastBlock = forgedBlocks[forgedBlocks.length - 1];
+
+						slot = slots.getSlotNumber(lastBlock.timestamp);
+						return getValidKeypairForSlot(slot).then(kp => {
+							keypair = kp;
 							done();
 						});
 					});
-
-<<<<<<< HEAD
-					describe('when received block timestamp is greater than previous block', () => {
-						let blockWithGreaterTimestamp;
-						let slot;
-						let keypair;
-=======
+				});
+
+				describe('when timestamp is greater than last block', () => {
+					let timestamp;
+
 					beforeEach(done => {
 						timestamp = lastBlock.timestamp + 1;
 						done();
@@ -633,34 +577,18 @@
 							return verifyForkStat(blockWithGreaterTimestamp.id, 5).then(done);
 						});
 					});
->>>>>>> f00c2225
-
-						beforeEach(() => {
-							slot = slots.getSlotNumber(lastBlock.timestamp) + 1;
-							return getValidKeypairForSlot(slot).then(kp => {
-								keypair = kp;
-								const dummyBlock = {
-									id: '0',
-									height: lastBlock.height,
-								};
-								// Using forge() function, a new block is always created with timestamp = currentSlotTime + 5
-								// So, if we want to create a block in the current slot, but with greater timestamp,
-								// we can add any value from 6 to 9 to the currentSlotTimestamp
-								blockWithGreaterTimestamp = createBlock(
-									[],
-									slots.getSlotTime(slot) + 7,
-									keypair,
-									dummyBlock
-								);
-								library.modules.blocks.process.onReceiveBlock(
-									blockWithGreaterTimestamp
-								);
-							});
+
+					describe('when delegate slot is invalid', () => {
+						beforeEach(done => {
+							keypair = getKeypair(
+								_.find(genesisDelegates, value => {
+									return value.publicKey !== lastBlock.generatorPublicKey;
+								}).publicKey
+							);
+							done();
 						});
 
 						it('should reject received block', done => {
-<<<<<<< HEAD
-=======
 							const blockWithGreaterTimestamp = createBlock(
 								[],
 								timestamp,
@@ -670,50 +598,37 @@
 							library.modules.blocks.process.receiveBlockFromNetwork(
 								blockWithGreaterTimestamp
 							);
->>>>>>> f00c2225
 							getBlocks((err, blockIds) => {
 								expect(err).to.not.exist;
-								expect(blockIds).to.have.length(10);
 								expect(blockIds).to.not.include(blockWithGreaterTimestamp.id);
 								expect(blockIds).to.include.members([
 									lastBlock.id,
 									secondLastBlock.id,
 								]);
-								return verifyForkStat(blockWithGreaterTimestamp.id, 1).then(
+								return verifyForkStat(blockWithGreaterTimestamp.id, 5).then(
 									done
 								);
 							});
 						});
 					});
-
-					describe('when received block timestamp is lower than previous block', () => {
-						let blockWithLowerTimestamp;
-						let slot;
-						let keypair;
-
+				});
+
+				describe('when timestamp is lower than last block', () => {
+					let timestamp;
+
+					beforeEach(done => {
+						timestamp = lastBlock.timestamp - 1;
+						done();
+					});
+
+					describe('when block slot is invalid', () => {
 						beforeEach(() => {
-							slot = slots.getSlotNumber(lastBlock.timestamp);
+							slot = slots.getSlotNumber(lastBlock.timestamp) + 1;
 							return getValidKeypairForSlot(slot).then(kp => {
 								keypair = kp;
-								const dummyBlock = {
-									id: '0',
-									height: lastBlock.height,
-								};
-								blockWithLowerTimestamp = createBlock(
-									[],
-									slots.getSlotTime(slot),
-									keypair,
-									dummyBlock
-								);
-								library.modules.blocks.process.onReceiveBlock(
-									blockWithLowerTimestamp
-								);
 							});
 						});
 
-<<<<<<< HEAD
-						it('should reject received block and delete last two blocks', done => {
-=======
 						it('should reject received block when blockslot is invalid', done => {
 							const blockWithInvalidSlot = createBlock(
 								[],
@@ -724,139 +639,19 @@
 							library.modules.blocks.process.receiveBlockFromNetwork(
 								blockWithInvalidSlot
 							);
->>>>>>> f00c2225
 							getBlocks((err, blockIds) => {
 								expect(err).to.not.exist;
-								expect(blockIds).to.not.include.members([
+								expect(blockIds).to.have.length(6);
+								expect(blockIds).to.not.include(blockWithInvalidSlot.id);
+								expect(blockIds).to.include.members([
+									secondLastBlock.id,
 									lastBlock.id,
-									secondLastBlock.id,
-									blockWithLowerTimestamp.id,
 								]);
-								return verifyForkStat(blockWithLowerTimestamp.id, 1).then(done);
+								return verifyForkStat(blockWithInvalidSlot.id, 5).then(done);
 							});
 						});
 					});
 
-<<<<<<< HEAD
-					describe('when block height is mutated', () => {
-						let mutatedHeight;
-
-						beforeEach(done => {
-							mutatedHeight = lastBlock.height + 1;
-							done();
-						});
-
-						describe('when received block is from previous round (101 blocks back)', () => {
-							let blockFromPreviousRound;
-
-							beforeEach(() => {
-								blockFromPreviousRound =
-									forgedBlocks[forgedBlocks.length - ACTIVE_DELEGATES];
-								blockFromPreviousRound.height = mutatedHeight;
-								return library.modules.blocks.process.onReceiveBlock(
-									blockFromPreviousRound
-								);
-							});
-
-							it('should reject received block', done => {
-								getBlocks((err, blockIds) => {
-									expect(err).to.not.exist;
-									expect(blockIds).to.not.include(blockFromPreviousRound.id);
-									expect(blockIds).to.include.members([
-										lastBlock.id,
-										secondLastBlock.id,
-									]);
-									return verifyForkStat(blockFromPreviousRound.id, 1).then(
-										done
-									);
-								});
-							});
-						});
-
-						describe(`when received block is from same round and ${BLOCK_SLOT_WINDOW -
-							1} slots in the past`, () => {
-							let inSlotsWindowBlock;
-
-							beforeEach(() => {
-								inSlotsWindowBlock =
-									forgedBlocks[forgedBlocks.length - (BLOCK_SLOT_WINDOW - 1)];
-								inSlotsWindowBlock.height = mutatedHeight;
-								return library.modules.blocks.process.onReceiveBlock(
-									inSlotsWindowBlock
-								);
-							});
-
-							it('should reject received block', done => {
-								getBlocks((err, blockIds) => {
-									expect(err).to.not.exist;
-									// expect(blockIds).to.not.include(inSlotsWindowBlock.id);
-									expect(blockIds).to.include.members([
-										lastBlock.id,
-										secondLastBlock.id,
-									]);
-									return verifyForkStat(inSlotsWindowBlock.id, 1).then(done);
-								});
-							});
-						});
-
-						describe(`when received block is from same round and greater than ${BLOCK_SLOT_WINDOW} slots in the past`, () => {
-							let outOfSlotWindowBlock;
-
-							beforeEach(() => {
-								outOfSlotWindowBlock =
-									forgedBlocks[forgedBlocks.length - (BLOCK_SLOT_WINDOW + 2)];
-								outOfSlotWindowBlock.height = mutatedHeight;
-								return library.modules.blocks.process.onReceiveBlock(
-									outOfSlotWindowBlock
-								);
-							});
-
-							it('should reject received block', done => {
-								getBlocks((err, blockIds) => {
-									expect(err).to.not.exist;
-									// expect(blockIds).to.not.include(outOfSlotWindowBlock.id);
-									expect(blockIds).to.include.members([
-										lastBlock.id,
-										secondLastBlock.id,
-									]);
-									return verifyForkStat(outOfSlotWindowBlock.id, 1).then(done);
-								});
-							});
-						});
-
-						describe('when received block is from a future slot', () => {
-							let blockFromFutureSlot;
-
-							beforeEach(() => {
-								const slot = slots.getSlotNumber() + 1;
-								return getValidKeypairForSlot(slot).then(keypair => {
-									const dummyBlock = {
-										id: '0',
-										height: mutatedHeight - 1,
-									};
-									blockFromFutureSlot = createBlock(
-										[],
-										slots.getSlotTime(slot),
-										keypair,
-										dummyBlock
-									);
-									library.modules.blocks.process.onReceiveBlock(
-										blockFromFutureSlot
-									);
-								});
-							});
-
-							it('should reject received block', done => {
-								getBlocks((err, blockIds) => {
-									expect(err).to.not.exist;
-									expect(blockIds).to.not.include(blockFromFutureSlot.id);
-									expect(blockIds).to.include.members([
-										lastBlock.id,
-										secondLastBlock.id,
-									]);
-									return verifyForkStat(blockFromFutureSlot.id, 1).then(done);
-								});
-=======
 					describe('when blockslot and generator publicKey is valid', () => {
 						it('should replace last block with received block', done => {
 							const blockWithLowerTimestamp = createBlock(
@@ -877,450 +672,133 @@
 									secondLastBlock.id,
 								]);
 								return verifyForkStat(blockWithLowerTimestamp.id, 5).then(done);
->>>>>>> f00c2225
 							});
 						});
 					});
-				});
-
-				describe('forkFive', () => {
-					describe('with 5 blocks forged', () => {
-						let secondLastBlock;
-						let lastBlock;
-						let slot;
-						let keypair;
-
-						beforeEach(done => {
-							forgeMultipleBlocks(5, (err, forgedBlocks) => {
-								expect(err).to.not.exist;
-
-								secondLastBlock = forgedBlocks[forgedBlocks.length - 2];
-								lastBlock = forgedBlocks[forgedBlocks.length - 1];
-
-								slot = slots.getSlotNumber(lastBlock.timestamp);
-								return getValidKeypairForSlot(slot).then(kp => {
-									keypair = kp;
-									done();
-								});
-							});
-						});
-
-						describe('when timestamp is greater than last block', () => {
-							let timestamp;
-
+
+					describe('when generator publicKey and timestamp is different', () => {
+						describe('when timestamp is inside slot window', () => {
 							beforeEach(done => {
-								timestamp = lastBlock.timestamp + 1;
+								// Slot and generatorPublicKey belongs to delegate who forged second last block
+								slot = slots.getSlotNumber(secondLastBlock.timestamp);
+								timestamp = slots.getSlotTime(slot);
+								keypair = getKeypair(
+									_.find(genesisDelegates, delegate => {
+										return (
+											delegate.publicKey === secondLastBlock.generatorPublicKey
+										);
+									}).passphrase
+								);
 								done();
 							});
 
-							it('should reject received block', done => {
-								const blockWithGreaterTimestamp = createBlock(
+							it('should reject received block and delete last block', done => {
+								const blockWithDifferentKeyAndTimestamp = createBlock(
 									[],
 									timestamp,
 									keypair,
 									secondLastBlock
 								);
-<<<<<<< HEAD
-								library.modules.blocks.process.onReceiveBlock(
-									blockWithGreaterTimestamp
-=======
 								library.modules.blocks.process.receiveBlockFromNetwork(
 									blockWithDifferentKeyAndTimestamp
->>>>>>> f00c2225
+								);
+								getBlocks((err, blockIds) => {
+									expect(err).to.not.exist;
+									expect(blockIds).to.have.length(5);
+									expect(blockIds).to.include.members([secondLastBlock.id]);
+									expect(blockIds).to.not.include.members([
+										blockWithDifferentKeyAndTimestamp.id,
+										lastBlock.id,
+									]);
+									return verifyForkStat(
+										blockWithDifferentKeyAndTimestamp.id,
+										5
+									).then(done);
+								});
+							});
+						});
+
+						describe('when timestamp is outside slot window', () => {
+							let auxTimestamp;
+
+							beforeEach(() => {
+								// Slot and generatorPublicKey belongs to delegate who is 6 slots behind current slot
+								slot = slots.getSlotNumber() - (BLOCK_SLOT_WINDOW + 1);
+								auxTimestamp = slots.getSlotTime(slot);
+								return getValidKeypairForSlot(slot).then(kp => {
+									keypair = kp;
+								});
+							});
+
+							it('should reject received block when blockslot outside window', done => {
+								const blockWithDifferentKeyAndTimestamp = createBlock(
+									[],
+									auxTimestamp,
+									keypair,
+									secondLastBlock
+								);
+								library.modules.blocks.process.receiveBlockFromNetwork(
+									blockWithDifferentKeyAndTimestamp
 								);
 								getBlocks((err, blockIds) => {
 									expect(err).to.not.exist;
 									expect(blockIds).to.have.length(6);
-									expect(blockIds).to.not.include(blockWithGreaterTimestamp.id);
+									expect(blockIds).to.not.include(
+										blockWithDifferentKeyAndTimestamp.id
+									);
 									expect(blockIds).to.include.members([
+										secondLastBlock.id,
 										lastBlock.id,
-										secondLastBlock.id,
 									]);
-									return verifyForkStat(blockWithGreaterTimestamp.id, 5).then(
-										done
-									);
+									return verifyForkStat(
+										blockWithDifferentKeyAndTimestamp.id,
+										5
+									).then(done);
 								});
 							});
-
-							describe('when delegate slot is invalid', () => {
-								beforeEach(done => {
-									keypair = getKeypair(
-										_.find(genesisDelegates, value => {
-											return value.publicKey !== lastBlock.generatorPublicKey;
-										}).publicKey
-									);
-									done();
-								});
-
-								it('should reject received block', done => {
-									const blockWithGreaterTimestamp = createBlock(
-										[],
-										timestamp,
-										keypair,
-										secondLastBlock
-									);
-									library.modules.blocks.process.onReceiveBlock(
-										blockWithGreaterTimestamp
-									);
-									getBlocks((err, blockIds) => {
-										expect(err).to.not.exist;
-										expect(blockIds).to.not.include(
-											blockWithGreaterTimestamp.id
-										);
-										expect(blockIds).to.include.members([
-											lastBlock.id,
-											secondLastBlock.id,
-										]);
-										return verifyForkStat(blockWithGreaterTimestamp.id, 5).then(
-											done
-										);
-									});
-								});
-							});
-						});
-
-						describe('when timestamp is lower than last block', () => {
-							let timestamp;
-
-							beforeEach(done => {
-								timestamp = lastBlock.timestamp - 1;
-								done();
-							});
-
-							describe('when block slot is invalid', () => {
-								beforeEach(() => {
-									slot = slots.getSlotNumber(lastBlock.timestamp) + 1;
-									return getValidKeypairForSlot(slot).then(kp => {
-										keypair = kp;
-									});
-								});
-
-								it('should reject received block when blockslot is invalid', done => {
-									const blockWithInvalidSlot = createBlock(
-										[],
-										timestamp,
-										keypair,
-										secondLastBlock
-									);
-									library.modules.blocks.process.onReceiveBlock(
-										blockWithInvalidSlot
-									);
-									getBlocks((err, blockIds) => {
-										expect(err).to.not.exist;
-										expect(blockIds).to.have.length(6);
-										expect(blockIds).to.not.include(blockWithInvalidSlot.id);
-										expect(blockIds).to.include.members([
-											secondLastBlock.id,
-											lastBlock.id,
-										]);
-										return verifyForkStat(blockWithInvalidSlot.id, 5).then(
-											done
-										);
-									});
-								});
-							});
-
-							describe('when blockslot and generator publicKey is valid', () => {
-								it('should replace last block with received block', done => {
-									const blockWithLowerTimestamp = createBlock(
-										[],
-										timestamp,
-										keypair,
-										secondLastBlock
-									);
-									library.modules.blocks.process.onReceiveBlock(
-										blockWithLowerTimestamp
-									);
-									getBlocks((err, blockIds) => {
-										expect(err).to.not.exist;
-										expect(blockIds).to.have.length(6);
-										expect(blockIds).to.not.include(lastBlock.id);
-										expect(blockIds).to.include.members([
-											blockWithLowerTimestamp.id,
-											secondLastBlock.id,
-										]);
-										return verifyForkStat(blockWithLowerTimestamp.id, 5).then(
-											done
-										);
-									});
-								});
-							});
-
-							describe('when generator publicKey and timestamp is different', () => {
-								describe('when timestamp is inside slot window', () => {
-									beforeEach(done => {
-										// Slot and generatorPublicKey belongs to delegate who forged second last block
-										slot = slots.getSlotNumber(secondLastBlock.timestamp);
-										timestamp = slots.getSlotTime(slot);
-										keypair = getKeypair(
-											_.find(genesisDelegates, delegate => {
-												return (
-													delegate.publicKey ===
-													secondLastBlock.generatorPublicKey
-												);
-											}).passphrase
-										);
-										done();
-									});
-
-									it('should reject received block and delete last block', done => {
-										const blockWithDifferentKeyAndTimestamp = createBlock(
-											[],
-											timestamp,
-											keypair,
-											secondLastBlock
-										);
-										library.modules.blocks.process.onReceiveBlock(
-											blockWithDifferentKeyAndTimestamp
-										);
-										getBlocks((err, blockIds) => {
-											expect(err).to.not.exist;
-											expect(blockIds).to.have.length(5);
-											expect(blockIds).to.include.members([secondLastBlock.id]);
-											expect(blockIds).to.not.include.members([
-												blockWithDifferentKeyAndTimestamp.id,
-												lastBlock.id,
-											]);
-											return verifyForkStat(
-												blockWithDifferentKeyAndTimestamp.id,
-												5
-											).then(done);
-										});
-									});
-								});
-
-								describe('when timestamp is outside slot window', () => {
-									let auxTimestamp;
-
-									beforeEach(() => {
-										// Slot and generatorPublicKey belongs to delegate who is 6 slots behind current slot
-										slot = slots.getSlotNumber() - (BLOCK_SLOT_WINDOW + 1);
-										auxTimestamp = slots.getSlotTime(slot);
-										return getValidKeypairForSlot(slot).then(kp => {
-											keypair = kp;
-										});
-									});
-
-									it('should reject received block when blockslot outside window', done => {
-										const blockWithDifferentKeyAndTimestamp = createBlock(
-											[],
-											auxTimestamp,
-											keypair,
-											secondLastBlock
-										);
-										library.modules.blocks.process.onReceiveBlock(
-											blockWithDifferentKeyAndTimestamp
-										);
-										getBlocks((err, blockIds) => {
-											expect(err).to.not.exist;
-											expect(blockIds).to.have.length(6);
-											expect(blockIds).to.not.include(
-												blockWithDifferentKeyAndTimestamp.id
-											);
-											expect(blockIds).to.include.members([
-												secondLastBlock.id,
-												lastBlock.id,
-											]);
-											return verifyForkStat(
-												blockWithDifferentKeyAndTimestamp.id,
-												5
-											).then(done);
-										});
-									});
-								});
-							});
-						});
-
-						describe('when last block skipped a slot', () => {
-							let nextSlotBlock;
-							let nextSlotKeypair;
-
-							beforeEach(done => {
-								Promise.all([
-									getValidKeypairForSlot(slot + 1),
-									getValidKeypairForSlot(slot + 2),
-								]).then(keypairs => {
-									keypair = keypairs[0];
-									nextSlotKeypair = keypairs[1];
-									nextSlotBlock = createBlock(
-										[],
-										slots.getSlotTime(slot + 2),
-										nextSlotKeypair,
-										lastBlock
-									);
-
-									function sendSkippedSlotBlock() {
-										library.modules.blocks.process.onReceiveBlock(
-											nextSlotBlock
-										);
-										done();
-									}
-
-									(function waitUntilSkippedSlotBlockIsValid() {
-										if (slots.getSlotNumber() < slot + 2) {
-											__testContext.debug(
-												`Waiting for slot: ${slot +
-													2}, current slot: ${slots.getSlotNumber()}`
-											);
-											setTimeout(waitUntilSkippedSlotBlockIsValid, 1000);
-										} else {
-											sendSkippedSlotBlock();
-										}
-									})();
-								});
-							});
-
-							it('should delete skipped block and save received block (with lower slot)', done => {
-								const blockWithUnskippedSlot = createBlock(
-									[],
-									slots.getSlotTime(slot + 1),
-									keypair,
-									lastBlock
-								);
-<<<<<<< HEAD
-								library.modules.blocks.process.onReceiveBlock(
-									blockWithUnskippedSlot
-=======
-								library.modules.blocks.process.receiveBlockFromNetwork(
-									blockWithDifferentKeyAndTimestamp
->>>>>>> f00c2225
-								);
-								getBlocks((err, blockIds) => {
-									expect(err).to.not.exist;
-									expect(blockIds).to.have.length(7);
-									expect(blockIds).to.not.include(nextSlotBlock.id);
-									expect(blockIds).to.include.members([
-										blockWithUnskippedSlot.id,
-										lastBlock.id,
-										secondLastBlock.id,
-									]);
-									return verifyForkStat(blockWithUnskippedSlot.id, 5).then(
-										done
-									);
-								});
-							});
-						});
-					});
-
-					describe('with 100 blocks forged', () => {
-						let secondLastBlock;
-						let lastBlock;
-						let keypair;
-						let slot;
-
-						beforeEach(done => {
-							forgeMultipleBlocks(100, (err, forgedBlocks) => {
-								secondLastBlock = forgedBlocks[forgedBlocks.length - 2];
-								lastBlock = forgedBlocks[forgedBlocks.length - 1];
-								slot = slots.getSlotNumber(lastBlock.timestamp);
-								keypair = getKeypair(
-									_.find(genesisDelegates, delegate => {
-										return lastBlock.generatorPublicKey === delegate.publicKey;
-									}).passphrase
-								);
-								done();
-							});
-						});
-
-						describe('after new round', () => {
-							let blockFromPreviousRound;
-
-							beforeEach(done => {
-								blockFromPreviousRound = createBlock(
-									[],
-									slots.getSlotTime(slot),
-									keypair,
-									secondLastBlock
-								);
-								done();
-							});
-
-							it('should delete last block and save received block (from previous round)', done => {
-								library.modules.blocks.process.onReceiveBlock(
-									blockFromPreviousRound
-								);
-								getBlocks((err, blockIds) => {
-									expect(err).to.not.exist;
-									expect(blockIds).to.have.length(10);
-									expect(blockIds).to.not.include(lastBlock.id);
-									expect(blockIds).to.include.members([
-										secondLastBlock.id,
-										blockFromPreviousRound.id,
-									]);
-									return verifyForkStat(blockFromPreviousRound.id, 5).then(
-										done
-									);
-								});
-							});
-						});
-					});
-				});
-
-				describe('discard blocks', () => {
-					describe('when block is already processed', () => {
-						let lastBlock;
-						let block;
-
-<<<<<<< HEAD
-						beforeEach(done => {
-							lastBlock = library.modules.blocks.lastBlock.get();
-							forge(null, (err, forgedBlock) => {
-								block = forgedBlock;
-=======
+						});
+					});
+				});
+
+				describe('when last block skipped a slot', () => {
+					let nextSlotBlock;
+					let nextSlotKeypair;
+
+					beforeEach(done => {
+						Promise.all([
+							getValidKeypairForSlot(slot + 1),
+							getValidKeypairForSlot(slot + 2),
+						]).then(keypairs => {
+							keypair = keypairs[0];
+							nextSlotKeypair = keypairs[1];
+							nextSlotBlock = createBlock(
+								[],
+								slots.getSlotTime(slot + 2),
+								nextSlotKeypair,
+								lastBlock
+							);
+
 							function sendSkippedSlotBlock() {
 								library.modules.blocks.process.receiveBlockFromNetwork(
 									nextSlotBlock
 								);
->>>>>>> f00c2225
 								done();
-							});
-						});
-
-						it('should reject received block', done => {
-							library.modules.blocks.process.onReceiveBlock(block);
-							getBlocks((err, blockIds) => {
-								expect(err).to.not.exist;
-								expect(blockIds).to.have.length(2);
-								expect(blockIds).to.include.members([block.id, lastBlock.id]);
-								done();
-							});
-						});
-					});
-
-<<<<<<< HEAD
-					describe('when block does not match blockchain', () => {
-						let differentChainBlock;
-
-						beforeEach(done => {
-							const dummyLastBlock = {
-								height: 11,
-								id: '14723131253653198332',
-							};
-
-							const keypair = getKeypair(genesisDelegates[0].passphrase);
-							differentChainBlock = createBlock(
-								[],
-								slots.getSlotTime(10),
-								keypair,
-								dummyLastBlock
-							);
-							done();
-						});
-
-						it('should reject received block', done => {
-							library.modules.blocks.process.onReceiveBlock(
-								differentChainBlock
-							);
-							getBlocks((err, blockIds) => {
-								expect(err).to.not.exist;
-								expect(blockIds).to.have.length(1);
-								expect(blockIds).to.not.include(differentChainBlock.id);
-								expect(blockIds).to.include.members([
-									__testContext.config.genesisBlock.id,
-								]);
-								done();
-							});
-=======
+							}
+
+							(function waitUntilSkippedSlotBlockIsValid() {
+								if (slots.getSlotNumber() < slot + 2) {
+									__testContext.debug(
+										`Waiting for slot: ${slot +
+											2}, current slot: ${slots.getSlotNumber()}`
+									);
+									setTimeout(waitUntilSkippedSlotBlockIsValid, 1000);
+								} else {
+									sendSkippedSlotBlock();
+								}
+							})();
+						});
+					});
+
 					it('should delete skipped block and save received block (with lower slot)', done => {
 						const blockWithUnskippedSlot = createBlock(
 							[],
@@ -1341,106 +819,76 @@
 								secondLastBlock.id,
 							]);
 							return verifyForkStat(blockWithUnskippedSlot.id, 5).then(done);
->>>>>>> f00c2225
-						});
-					});
-				});
-			});
-
-			describe('when received block version is 1 (height switch to new block version)', () => {
-				describe('when received block is valid', () => {
-					let lastBlock;
-					let block;
-
-					before(() => {
-						lastBlock = library.modules.blocks.lastBlock.get();
-						const slot = slots.getSlotNumber();
-						return getValidKeypairForSlot(slot).then(keypair => {
-							block = createBlock(
-								[],
-								slots.getSlotTime(slot),
-								keypair,
-								lastBlock,
-								1,
-								0,
-								0
-							);
-						});
-					});
-
-					it('should add block to blockchain', done => {
-						library.modules.blocks.process.onReceiveBlock(block);
-						getBlocks((err, blockIds) => {
-							expect(err).to.not.exist;
-							expect(blockIds).to.have.length(2);
-							expect(blockIds).to.include.members([block.id, lastBlock.id]);
-							done();
-						});
-					});
-				});
-				describe('when receiving block is conflicting with the last block (Double Forging)', () => {
-					let lastBlock;
-					let block;
-
-					before(() => {
-						lastBlock = library.modules.blocks.lastBlock.get();
-						const slot = slots.getSlotNumber();
-						return getValidKeypairForSlot(slot).then(keypair => {
-							block = createBlock(
-								[],
-								slots.getSlotTime(slot),
-								keypair,
-								lastBlock,
-								1,
-								0,
-								0,
-								lastBlock.height
-							);
-						});
-					});
-
-<<<<<<< HEAD
-					// If the height is the same as the last block height but the version
-					// is different, new block should be discarded
-					it('should not add block to blockchain', done => {
-						library.modules.blocks.process.onReceiveBlock(block);
-=======
+						});
+					});
+				});
+			});
+
+			describe('with 100 blocks forged', () => {
+				let secondLastBlock;
+				let lastBlock;
+				let keypair;
+				let slot;
+
+				beforeEach(done => {
+					forgeMultipleBlocks(100, (err, forgedBlocks) => {
+						secondLastBlock = forgedBlocks[forgedBlocks.length - 2];
+						lastBlock = forgedBlocks[forgedBlocks.length - 1];
+						slot = slots.getSlotNumber(lastBlock.timestamp);
+						keypair = getKeypair(
+							_.find(genesisDelegates, delegate => {
+								return lastBlock.generatorPublicKey === delegate.publicKey;
+							}).passphrase
+						);
+						done();
+					});
+				});
+
+				describe('after new round', () => {
+					let blockFromPreviousRound;
+
+					beforeEach(done => {
+						blockFromPreviousRound = createBlock(
+							[],
+							slots.getSlotTime(slot),
+							keypair,
+							secondLastBlock
+						);
+						done();
+					});
+
 					it('should delete last block and save received block (from previous round)', done => {
 						library.modules.blocks.process.receiveBlockFromNetwork(
 							blockFromPreviousRound
 						);
->>>>>>> f00c2225
 						getBlocks((err, blockIds) => {
 							expect(err).to.not.exist;
-							expect(blockIds).to.have.length(1);
-							expect(blockIds).to.include.members([lastBlock.id]);
-							done();
+							expect(blockIds).to.have.length(10);
+							expect(blockIds).to.not.include(lastBlock.id);
+							expect(blockIds).to.include.members([
+								secondLastBlock.id,
+								blockFromPreviousRound.id,
+							]);
+							return verifyForkStat(blockFromPreviousRound.id, 5).then(done);
 						});
 					});
 				});
 			});
 		});
-		describe('when last block version is 1 (already hard forked)', () => {
-			describe('when received block version is 1', () => {
-				describe('when received block is already processed', () => {
-					let lastBlock;
-					let block;
-
-					before(async () => {
-						block = library.modules.blocks.lastBlock.get();
-						lastBlock = block;
-					});
-
-<<<<<<< HEAD
-					it('should discard the block', done => {
-						library.modules.blocks.process.onReceiveBlock(block);
-						getBlocks((err, blockIds) => {
-							expect(err).to.not.exist;
-							expect(blockIds).to.have.length(1);
-							expect(blockIds).to.include.members([lastBlock.id]);
-							done();
-						});
-=======
+
+		describe('discard blocks', () => {
+			describe('when block is already processed', () => {
+				let lastBlock;
+				let block;
+
+				beforeEach(done => {
+					lastBlock = library.modules.blocks.lastBlock.get();
+					forge(null, (err, forgedBlock) => {
+						block = forgedBlock;
+						done();
+					});
+				});
+
 				it('should reject received block', done => {
 					library.modules.blocks.process.receiveBlockFromNetwork(block);
 					getBlocks((err, blockIds) => {
@@ -1448,46 +896,29 @@
 						expect(blockIds).to.have.length(2);
 						expect(blockIds).to.include.members([block.id, lastBlock.id]);
 						done();
->>>>>>> f00c2225
-					});
-				});
-
-				describe('when received block is valid', () => {
-					let lastBlock;
-					let block;
-
-					before(() => {
-						lastBlock = library.modules.blocks.lastBlock.get();
-						const slot = slots.getSlotNumber();
-						return getValidKeypairForSlot(slot).then(keypair => {
-							block = createBlock(
-								[],
-								slots.getSlotTime(slot),
-								keypair,
-								lastBlock,
-								1,
-								0,
-								0
-							);
-						});
-					});
-
-					it('should add block to blockchain', done => {
-						library.modules.blocks.process.onReceiveBlock(block);
-						getBlocks((err, blockIds) => {
-							expect(err).to.not.exist;
-							expect(blockIds).to.have.length(2);
-							expect(blockIds).to.include.members([block.id, lastBlock.id]);
-							done();
-						});
-					});
-				});
-
-<<<<<<< HEAD
-				describe('when receiving block is conflicting with the last block (Double Forging)', () => {
-					describe('when delegates are the same', () => {
-						it('should add block to blockchain');
-=======
+					});
+				});
+			});
+
+			describe('when block does not match blockchain', () => {
+				let differentChainBlock;
+
+				beforeEach(done => {
+					const dummyLastBlock = {
+						height: 11,
+						id: '14723131253653198332',
+					};
+
+					const keypair = getKeypair(genesisDelegates[0].passphrase);
+					differentChainBlock = createBlock(
+						[],
+						slots.getSlotTime(10),
+						keypair,
+						dummyLastBlock
+					);
+					done();
+				});
+
 				it('should reject received block', done => {
 					library.modules.blocks.process.receiveBlockFromNetwork(
 						differentChainBlock
@@ -1500,9 +931,7 @@
 							__testContext.config.genesisBlock.id,
 						]);
 						done();
->>>>>>> f00c2225
-					});
-					describe('when delegates are different');
+					});
 				});
 			});
 		});
