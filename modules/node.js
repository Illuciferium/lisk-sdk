--- conflicted
+++ resolved
@@ -169,11 +169,7 @@
 		modules.peers.networkHeight({ normalized: false }, (err, networkHeight) => {
 			setImmediate(cb, null, {
 				broadhash: modules.system.getBroadhash(),
-<<<<<<< HEAD
-				consensus: modules.peers.getLastConsensus() || null,
-=======
 				consensus: modules.peers.getLastConsensus(),
->>>>>>> f8331341
 				currentTime: Date.now(),
 				secondsSinceEpoch: slots.getTime(),
 				height: modules.blocks.lastBlock.get().height,
