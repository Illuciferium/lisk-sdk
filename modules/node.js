/*
 * Copyright © 2018 Lisk Foundation
 *
 * See the LICENSE file at the top-level directory of this distribution
 * for licensing information.
 *
 * Unless otherwise agreed in a custom licensing agreement with the Lisk Foundation,
 * no part of this software, including this file, may be copied, modified,
 * propagated, or distributed except according to the terms contained in the
 * LICENSE file.
 *
 * Removal or modification of this copyright notice is prohibited.
 */

'use strict';

const _ = require('lodash');
const BlockReward = require('../logic/block_reward.js');
const constants = require('../helpers/constants.js');

// Private fields
let modules;
let library;
let blockReward;
let loaded;

/**
 * Main node methods. Initializes library with scope content and private constiables:
 * - library
 * - blockReward
 *
 * @class
 * @memberof modules
 * @see Parent: {@link modules}
 * @requires lodash
 * @requires helpers/constants
 * @requires logic/block_reward
 * @param {setImmediateCallback} cb - Callback function
 * @param {scope} scope - App instance
 */
class Node {
	constructor(cb, scope) {
		library = {
			build: scope.build,
			lastCommit: scope.lastCommit,
			config: {
				version: scope.config.version,
				nethash: scope.config.nethash,
				nonce: scope.config.nonce,
				forging: {
					secret: scope.config.forging.secret,
				},
			},
		};
		blockReward = new BlockReward();
		setImmediate(cb, null, this);
	}
}

Node.prototype.internal = {
	/**
	 * Get the forging status of a delegate.
	 *
	 * @param {string} publicKey - Public key of delegate
	 * @param {function} cb - Callback function
	 * @returns {setImmediateCallback} cb
	 * @todo Add description for the return value
	 */
	getForgingStatus(publicKey, cb) {
<<<<<<< HEAD
		const keyPairs = modules.delegates.getForgersKeyPairs();
		const internalForgers = library.config.forging.secret;

		const fullList = internalForgers.map(forger => ({
			forging: !!forger.publicKey,
=======
		var keyPairs = modules.delegates.getForgersKeyPairs();
		var internalForgers = library.config.forging.secret;
		var forgersPublicKeys = {};

		for (var pair in keyPairs) {
			forgersPublicKeys[keyPairs[pair].publicKey.toString('hex')] = true;
		}

		var fullList = internalForgers.map(forger => ({
			forging: !!forgersPublicKeys[forger.publicKey],
>>>>>>> d66ee536
			publicKey: forger.publicKey,
		}));

		if (publicKey && _.find(fullList, { publicKey })) {
			return setImmediate(cb, null, [
				{ publicKey, forging: !!forgersPublicKeys[publicKey] },
			]);
		}

		if (publicKey && !_.find(fullList, { publicKey })) {
			return setImmediate(cb, null, []);
		}

		return setImmediate(cb, null, fullList);
	},

	/**
	 * Toggle the forging status of a delegate.
	 *
	 * @param {string} publicKey - Public key of a delegate
	 * @param {string} decryptionKey - Key used to decrypt encrypted passphrase
	 * @param {function} cb - Callback function
	 * @returns {setImmediateCallback} cb
	 * @todo Add description for the return value
	 */
	toggleForgingStatus(publicKey, decryptionKey, cb) {
		modules.delegates.toggleForgingStatus(
			publicKey,
			decryptionKey,
			(err, result) => {
				if (err) {
					return setImmediate(cb, err);
				}

				return setImmediate(cb, null, result);
			}
		);
	},
};

// Public methods
/**
 * Description of the member.
 *
 * @property {function} getConstants
 * @property {function} getStatus
 * @todo Add description for the member and its functions
 */
Node.prototype.shared = {
	/**
	 * Description of getConstants.
	 *
	 * @todo Add @param tags
	 * @todo Add @returns tag
	 * @todo Add description of the function
	 */
	getConstants(req, cb) {
		if (!loaded) {
			return setImmediate(cb, 'Blockchain is loading');
		}
		const height = modules.blocks.lastBlock.get().height;
		return setImmediate(cb, null, {
			build: library.build,
			commit: library.lastCommit,
			epoch: constants.epochTime,
			fees: constants.fees,
			nethash: library.config.nethash,
			nonce: library.config.nonce,
			milestone: blockReward.calcMilestone(height),
			reward: blockReward.calcReward(height),
			supply: blockReward.calcSupply(height),
			version: library.config.version,
		});
	},

	/**
	 * Description of getStatus.
	 *
	 * @todo Add @param tags
	 * @todo Add @returns tag
	 * @todo Add description of the function
	 */
	getStatus(req, cb) {
		if (!loaded) {
			return setImmediate(cb, 'Blockchain is loading');
		}
		modules.loader.getNetwork((err, network) => {
			network = network || { height: null };
			return setImmediate(cb, null, {
				broadhash: modules.system.getBroadhash(),
				consensus: modules.peers.getLastConsensus() || null,
				height: modules.blocks.lastBlock.get().height,
				loaded: modules.loader.loaded(),
				networkHeight: network.height,
				syncing: modules.loader.syncing(),
			});
		});
	},
};

// Events
/**
 * Assigns used modules to modules constiable.
 *
 * @param {modules} scope - Loaded modules
 */
Node.prototype.onBind = function(scope) {
	modules = {
		blocks: scope.blocks,
		loader: scope.loader,
		peers: scope.peers,
		system: scope.system,
		delegates: scope.delegates,
	};
	loaded = true;
};

// Export
module.exports = Node;<|MERGE_RESOLUTION|>--- conflicted
+++ resolved
@@ -67,24 +67,16 @@
 	 * @todo Add description for the return value
 	 */
 	getForgingStatus(publicKey, cb) {
-<<<<<<< HEAD
 		const keyPairs = modules.delegates.getForgersKeyPairs();
 		const internalForgers = library.config.forging.secret;
-
-		const fullList = internalForgers.map(forger => ({
-			forging: !!forger.publicKey,
-=======
-		var keyPairs = modules.delegates.getForgersKeyPairs();
-		var internalForgers = library.config.forging.secret;
-		var forgersPublicKeys = {};
+		const forgersPublicKeys = {};
 
 		for (var pair in keyPairs) {
 			forgersPublicKeys[keyPairs[pair].publicKey.toString('hex')] = true;
 		}
 
-		var fullList = internalForgers.map(forger => ({
+		const fullList = internalForgers.map(forger => ({
 			forging: !!forgersPublicKeys[forger.publicKey],
->>>>>>> d66ee536
 			publicKey: forger.publicKey,
 		}));
 
