/*
 * Copyright © 2018 Lisk Foundation
 *
 * See the LICENSE file at the top-level directory of this distribution
 * for licensing information.
 *
 * Unless otherwise agreed in a custom licensing agreement with the Lisk Foundation,
 * no part of this software, including this file, may be copied, modified,
 * propagated, or distributed except according to the terms contained in the
 * LICENSE file.
 *
 * Removal or modification of this copyright notice is prohibited.
 */

'use strict';

const crypto = require('crypto');
const _ = require('lodash');
const async = require('async');
const lisk = require('lisk-elements').default;
const apiCodes = require('../helpers/api_codes.js');
const ApiError = require('../helpers/api_error.js');
const BlockReward = require('../logic/block_reward.js');
const constants = require('../helpers/constants.js');
const jobsQueue = require('../helpers/jobs_queue.js');
const Delegate = require('../logic/delegate.js');
const slots = require('../helpers/slots.js');
const transactionTypes = require('../helpers/transaction_types.js');

// Private fields
let modules;
let library;
let self;
const __private = {};

__private.assetTypes = {};
__private.loaded = false;
__private.keypairs = {};
__private.tmpKeypairs = {};
__private.forgeInterval = 1000;

/**
 * Main delegates methods. Initializes library with scope content and generates a Delegate instance.
 * Calls logic.transaction.attachAssetType().
 *
 * @class
 * @memberof modules
 * @see Parent: {@link modules}
 * @requires async
 * @requires crypto
 * @requires lodash
 * @requires helpers/api_codes
 * @requires helpers/api_error
 * @requires helpers/constants
 * @requires helpers/jobs_queue
 * @requires helpers/slots
 * @requires logic/block_reward
 * @requires logic/delegate
 * @param {scope} scope - App instance
 * @param {function} cb - Callback function
 * @returns {setImmediateCallback} cb, err, self
 */
class Delegates {
	constructor(cb, scope) {
		library = {
			logger: scope.logger,
			sequence: scope.sequence,
			ed: scope.ed,
			db: scope.db,
			network: scope.network,
			schema: scope.schema,
			balancesSequence: scope.balancesSequence,
			logic: {
				transaction: scope.logic.transaction,
			},
			config: {
				forging: {
					delegates: scope.config.forging.delegates,
					force: scope.config.forging.force,
					defaultPassword: scope.config.forging.defaultPassword,
					access: {
						whiteList: scope.config.forging.access.whiteList,
					},
				},
			},
<<<<<<< HEAD
		},
	};
	self = this;

	__private.assetTypes[transactionTypes.DELEGATE] = library.logic.transaction.attachAssetType(
		transactionTypes.DELEGATE,
		new Delegate(
			scope.logger,
			scope.schema
		)
	);

	setImmediate(cb, null, self);
=======
		};
		self = this;
		__private.blockReward = new BlockReward();
		__private.assetTypes[
			transactionTypes.DELEGATE
		] = library.logic.transaction.attachAssetType(
			transactionTypes.DELEGATE,
			new Delegate(scope.logger, scope.schema)
		);

		setImmediate(cb, null, self);
	}
>>>>>>> 2a4460b6
}

/**
 * Gets delegate public keys sorted by vote descending.
 *
 * @private
 * @param {function} cb - Callback function
 * @param {Object} tx - Database transaction/task object
 * @returns {setImmediateCallback} cb
 * @todo Add description for the return value
 */
__private.getKeysSortByVote = function(cb, tx) {
	modules.accounts.getAccounts(
		{
			isDelegate: 1,
			sort: { vote: -1, publicKey: 1 },
			limit: slots.delegates,
		},
		['publicKey'],
		(err, rows) => {
			if (err) {
				return setImmediate(cb, err);
			}
			return setImmediate(cb, null, rows.map(el => el.publicKey));
		},
		tx
	);
};

/**
 * Gets delegate public keys from previous round, sorted by vote descending.
 *
 * @private
<<<<<<< HEAD
 * @param {function} cb - Callback function.
 * @returns {setImmediateCallback}
=======
 * @param {function} cb - Callback function
 * @param {Object} tx - Database transaction/task object
 * @returns {setImmediateCallback} cb
 * @todo Add description for the return value
 */
__private.getDelegatesFromPreviousRound = function(cb, tx) {
	(tx || library.db).rounds
		.getDelegatesSnapshot(slots.delegates)
		.then(rows => {
			const delegatesPublicKeys = [];
			rows.forEach(row => {
				delegatesPublicKeys.push(row.publicKey.toString('hex'));
			});
			return setImmediate(cb, null, delegatesPublicKeys);
		})
		.catch(err => {
			library.logger.error(err.stack);
			return setImmediate(cb, 'getDelegatesSnapshot database query failed');
		});
};

/**
 * Generates delegate list and checks if block generator publicKey matches delegate id.
 *
 * @param {block} block
 * @param {function} source - Source function for get delegates
 * @param {function} cb - Callback function
 * @returns {setImmediateCallback} cb, err
 * @todo Add description for the params
>>>>>>> 2a4460b6
 */
__private.validateBlockSlot = function(block, source, cb) {
	self.generateDelegateList(block.height, source, (err, activeDelegates) => {
		if (err) {
			return setImmediate(cb, err);
		}

		const currentSlot = slots.getSlotNumber(block.timestamp);
		const delegateId = activeDelegates[currentSlot % slots.delegates];

		if (delegateId && block.generatorPublicKey === delegateId) {
			return setImmediate(cb);
		}
		library.logger.error(
			`Expected generator: ${delegateId} Received generator: ${
				block.generatorPublicKey
			}`
		);
		return setImmediate(cb, `Failed to verify slot: ${currentSlot}`);
	});
};

/**
 * Gets delegate public keys from previous round, sorted by vote descending.
 * @private
 * @param {function} cb - Callback function.
 * @returns {setImmediateCallback}
 */
__private.getDelegatesFromPreviousRound = function (cb) {
	library.db.query(sql.getDelegatesSnapshot, {limit: slots.delegates}).then(function (rows) {
		var delegatesPublicKeys = [];
		rows.forEach(function (row) {
			delegatesPublicKeys.push(row.publicKey.toString('hex'));
		});
		return setImmediate(cb, null, delegatesPublicKeys);
	}).catch(function (err) {
		library.logger.error(err.stack);
		return setImmediate(cb, 'getDelegatesSnapshot database query failed');
	});
};

/**
 * Generates delegate list and checks if block generator publicKey
 * matches delegate id.
 * @param {block} block
 * @param {function} source - Source function for get delegates
 * @param {function} cb - Callback function.
 * @returns {setImmediateCallback} error message | cb
 */
__private.validateBlockSlot = function (block, source, cb) {
	self.generateDelegateList(block.height, source, function (err, activeDelegates) {
		if (err) {
			return setImmediate(cb, err);
		}

		var currentSlot = slots.getSlotNumber(block.timestamp);
		var delegateId = activeDelegates[currentSlot % slots.delegates];

		if (delegateId && block.generatorPublicKey === delegateId) {
			return setImmediate(cb);
		} else {
			library.logger.error('Expected generator: ' + delegateId + ' Received generator: ' + block.generatorPublicKey);
			return setImmediate(cb, 'Failed to verify slot: ' + currentSlot);
		}
	});
};

/**
 * Gets slot time and keypair.
 *
 * @private
 * @param {number} slot
 * @param {number} height
 * @param {function} cb - Callback function
 * @returns {setImmediateCallback} cb, err, {time, keypair}
 * @todo Add description for the params
 */
<<<<<<< HEAD
__private.getBlockSlotData = function (slot, height, cb) {
	self.generateDelegateList(height, null, function (err, activeDelegates) {
=======
__private.getBlockSlotData = function(slot, height, cb) {
	self.generateDelegateList(height, null, (err, activeDelegates) => {
>>>>>>> 2a4460b6
		if (err) {
			return setImmediate(cb, err);
		}

		let currentSlot = slot;
		const lastSlot = slots.getLastSlot(currentSlot);

		for (; currentSlot < lastSlot; currentSlot += 1) {
<<<<<<< HEAD
			var delegate_pos = currentSlot % slots.delegates;
			var delegateId = activeDelegates[delegate_pos];

			if (delegateId && __private.keypairs[delegateId]) {
				return setImmediate(cb, null, {time: slots.getSlotTime(currentSlot), keypair: __private.keypairs[delegateId]});
=======
			const delegate_pos = currentSlot % slots.delegates;
			const delegate_id = activeDelegates[delegate_pos];

			if (delegate_id && __private.keypairs[delegate_id]) {
				return setImmediate(cb, null, {
					time: slots.getSlotTime(currentSlot),
					keypair: __private.keypairs[delegate_id],
				});
>>>>>>> 2a4460b6
			}
		}

		return setImmediate(cb, null, null);
	});
};

/**
 * Gets peers, checks consensus and generates new block, once delegates
 * are enabled, client is ready to forge and is the correct slot.
 *
 * @private
<<<<<<< HEAD
 * @param {function} cb - Callback function.
 * @returns {setImmediateCallback}
=======
 * @param {function} cb - Callback function
 * @returns {setImmediateCallback} cb
 * @todo Add description for the return value
>>>>>>> 2a4460b6
 */
__private.forge = function(cb) {
	if (!Object.keys(__private.keypairs).length) {
		library.logger.debug('No delegates enabled');
		return setImmediate(cb);
	}

	// When client is not loaded, is syncing or round is ticking
	// Do not try to forge new blocks as client is not ready
	if (
		!__private.loaded ||
		modules.loader.syncing() ||
		!modules.rounds.loaded() ||
		modules.rounds.ticking()
	) {
		library.logger.debug('Client not ready to forge');
		return setImmediate(cb);
	}

	const currentSlot = slots.getSlotNumber();
	const lastBlock = modules.blocks.lastBlock.get();

	if (currentSlot === slots.getSlotNumber(lastBlock.timestamp)) {
		library.logger.debug('Waiting for next delegate slot');
		return setImmediate(cb);
	}

	__private.getBlockSlotData(
		currentSlot,
		lastBlock.height + 1,
		(err, currentBlockData) => {
			if (err || currentBlockData === null) {
				library.logger.warn('Skipping delegate slot', err);
				return setImmediate(cb);
			}

			if (
				slots.getSlotNumber(currentBlockData.time) !== slots.getSlotNumber()
			) {
				library.logger.debug('Delegate slot', slots.getSlotNumber());
				return setImmediate(cb);
			}

<<<<<<< HEAD
		async.series({
			getPeers: function (seriesCb) {
				return modules.transport.getPeers({limit: constants.maxPeers}, seriesCb);
			},
			checkBroadhash: function (seriesCb) {
				if (modules.transport.poorConsensus()) {
					return setImmediate(seriesCb, ['Inadequate broadhash consensus', modules.transport.consensus(), '%'].join(' '));
				} else {
					return setImmediate(seriesCb);
				}
			},
			generateBlock: function (seriesCb) {
				return modules.blocks.process.generateBlock(currentBlockData.keypair, currentBlockData.time, seriesCb);
			}
		}, function (err) {
			if (err) {
				library.logger.error('Failed to generate block within delegate slot', err);
			} else {
				var forgedBlock = modules.blocks.lastBlock.get();
				modules.blocks.lastReceipt.update();

				library.logger.info([
					'Forged new block id:', forgedBlock.id,
					'height:', forgedBlock.height,
					'round:', modules.rounds.calc(forgedBlock.height),
					'slot:', slots.getSlotNumber(currentBlockData.time),
					'reward:' + forgedBlock.reward
				].join(' '));
			}
=======
			if (modules.transport.poorConsensus()) {
				const consensusErr = [
					'Inadequate broadhash consensus before forging a block:',
					modules.peers.getLastConsensus(),
					'%',
				].join(' ');

				library.logger.error(
					'Failed to generate block within delegate slot',
					consensusErr
				);
				return setImmediate(cb);
			}

			library.logger.info(
				[
					'Broadhash consensus before forging a block:',
					modules.peers.getLastConsensus(),
					'%',
				].join(' ')
			);

			modules.blocks.process.generateBlock(
				currentBlockData.keypair,
				currentBlockData.time,
				blockGenerationErr => {
					if (blockGenerationErr) {
						library.logger.error(
							'Failed to generate block within delegate slot',
							blockGenerationErr
						);

						return setImmediate(cb);
					}

					const forgedBlock = modules.blocks.lastBlock.get();
					modules.blocks.lastReceipt.update();

					library.logger.info(
						[
							'Forged new block id:',
							forgedBlock.id,
							'height:',
							forgedBlock.height,
							'round:',
							slots.calcRound(forgedBlock.height),
							'slot:',
							slots.getSlotNumber(currentBlockData.time),
							`reward: ${forgedBlock.reward}`,
						].join(' ')
					);

					return setImmediate(cb);
				}
			);
		}
	);
};
>>>>>>> 2a4460b6

/**
 * Returns the decrypted passphrase by deciphering encrypted passphrase with the password provided using aes-256-gcm algorithm.
 *
 * @private
 * @param {string} encryptedPassphrase
 * @param {string} password
 * @throws {error} If unable to decrypt using password.
 * @returns {string} Decrypted passphrase
 * @todo Add description for the params
 */
__private.decryptPassphrase = function(encryptedPassphrase, password) {
	return lisk.cryptography.decryptPassphraseWithPassword(
		lisk.cryptography.parseEncryptedPassphrase(encryptedPassphrase),
		password
	);
};

/**
 * Checks each vote integrity and controls total votes don't exceed active delegates.
 * Calls modules.accounts.getAccount() to validate delegate account and votes accounts.
 *
 * @private
 * @param {publicKey} publicKey
 * @param {Array} votes
 * @param {string} state - 'confirmed' to delegates, otherwise u_delegates
 * @param {function} cb - Callback function
 * @returns {setImmediateCallback} cb, err
 * @todo Add description for the params
 */
__private.checkDelegates = function(publicKey, votes, state, cb, tx) {
	if (!Array.isArray(votes)) {
		return setImmediate(cb, 'Votes must be an array');
	}

	modules.accounts.getAccount(
		{ publicKey },
		(err, account) => {
			if (err) {
				return setImmediate(cb, err);
			}

			if (!account) {
				return setImmediate(cb, 'Account not found');
			}

			const delegates =
				state === 'confirmed' ? account.delegates : account.u_delegates;
			const existingVotes = Array.isArray(delegates) ? delegates.length : 0;
			let additions = 0;
			let removals = 0;

			async.eachSeries(
				votes,
				(action, cb) => {
					const math = action[0];

					if (math === '+') {
						additions += 1;
					} else if (math === '-') {
						removals += 1;
					} else {
						return setImmediate(cb, 'Invalid math operator');
					}

					const publicKey = action.slice(1);

					try {
						Buffer.from(publicKey, 'hex');
					} catch (e) {
						library.logger.error(e.stack);
						return setImmediate(cb, 'Invalid public key');
					}

					modules.accounts.getAccount(
						{ publicKey, isDelegate: 1 },
						(err, account) => {
							if (err) {
								return setImmediate(cb, err);
							}

							if (!account) {
								return setImmediate(cb, 'Delegate not found');
							}

							if (
								math === '+' &&
								(delegates != null && delegates.indexOf(publicKey) !== -1)
							) {
								return setImmediate(
									cb,
									`Failed to add vote, delegate "${
										account.username
									}" already voted for`
								);
							}

							if (
								math === '-' &&
								(delegates === null || delegates.indexOf(publicKey) === -1)
							) {
								return setImmediate(
									cb,
									`Failed to remove vote, delegate "${
										account.username
									}" was not voted for`
								);
							}

							return setImmediate(cb);
						},
						tx
					);
				},
				err => {
					if (err) {
						return setImmediate(cb, err);
					}

					const totalVotes = existingVotes + additions - removals;

					if (totalVotes > constants.activeDelegates) {
						const exceeded = totalVotes - constants.activeDelegates;

						return setImmediate(
							cb,
							`Maximum number of ${
								constants.activeDelegates
							} votes exceeded (${exceeded} too many)`
						);
					}
					return setImmediate(cb);
				}
			);
		},
		tx
	);
};

/**
 * Loads delegates from config and stores in private `keypairs`.
 *
 * @private
 * @param {function} cb - Callback function
 * @returns {setImmediateCallback} cb
 * @todo Add description for the return value
 */
__private.loadDelegates = function(cb) {
	const encryptedList = library.config.forging.delegates;

	if (
		!encryptedList ||
		!encryptedList.length ||
		!library.config.forging.force ||
		!library.config.forging.defaultPassword
	) {
		return setImmediate(cb);
	}
	library.logger.info(
		`Loading ${
			encryptedList.length
		} delegates using encrypted passphrases from config`
	);

	async.eachSeries(
		encryptedList,
		(encryptedItem, seriesCb) => {
			let passphrase;
			try {
				passphrase = __private.decryptPassphrase(
					encryptedItem.encryptedPassphrase,
					library.config.forging.defaultPassword
				);
			} catch (error) {
				return setImmediate(
					seriesCb,
					`Invalid encryptedPassphrase for publicKey: ${
						encryptedItem.publicKey
					}. ${error.message}`
				);
			}

			const keypair = library.ed.makeKeypair(
				crypto
					.createHash('sha256')
					.update(passphrase, 'utf8')
					.digest()
			);

			if (keypair.publicKey.toString('hex') !== encryptedItem.publicKey) {
				return setImmediate(
					seriesCb,
					`Invalid encryptedPassphrase for publicKey: ${
						encryptedItem.publicKey
					}. Public keys do not match`
				);
			}

			modules.accounts.getAccount(
				{
					publicKey: keypair.publicKey.toString('hex'),
				},
				(err, account) => {
					if (err) {
						return setImmediate(seriesCb, err);
					}

					if (!account) {
						return setImmediate(
							seriesCb,
							`Account with public key: ${keypair.publicKey.toString(
								'hex'
							)} not found`
						);
					}

					if (account.isDelegate) {
						__private.keypairs[keypair.publicKey.toString('hex')] = keypair;
						library.logger.info(
							`Forging enabled on account: ${account.address}`
						);
					} else {
						library.logger.warn(
							`Account with public key: ${keypair.publicKey.toString(
								'hex'
							)} is not a delegate`
						);
					}

					return setImmediate(seriesCb);
				}
			);
		},
		cb
	);
};

// Public methods
/**
<<<<<<< HEAD
 * Loads delegates from config and stores in private `keypairs`.
 * @private
 * @param {function} cb - Callback function.
 * @returns {setImmediateCallback}
=======
 * Updates the forging status of an account, valid actions are enable and disable.
 *
 * @param {publicKey} publicKey - Public key of delegate
 * @param {string} password - Password used to decrypt encrypted passphrase
 * @param {boolean} forging - Forging status of a delegate to update
 * @param {function} cb - Callback function
 * @returns {setImmediateCallback} cb
 * @todo Add description for the return value
>>>>>>> 2a4460b6
 */
Delegates.prototype.updateForgingStatus = function(
	publicKey,
	password,
	forging,
	cb
) {
	const encryptedList = library.config.forging.delegates;
	const encryptedItem = encryptedList.find(
		item => item.publicKey === publicKey
	);

	let keypair;
	let passphrase;

	if (encryptedItem) {
		try {
			passphrase = __private.decryptPassphrase(
				encryptedItem.encryptedPassphrase,
				password
			);
		} catch (e) {
			return setImmediate(cb, 'Invalid password and public key combination');
		}

		keypair = library.ed.makeKeypair(
			crypto
				.createHash('sha256')
				.update(passphrase, 'utf8')
				.digest()
		);
	} else {
		return setImmediate(cb, `Delegate with publicKey: ${publicKey} not found`);
	}

	if (keypair.publicKey.toString('hex') !== publicKey) {
		return setImmediate(cb, 'Invalid password and public key combination');
	}

	modules.accounts.getAccount(
		{ publicKey: keypair.publicKey.toString('hex') },
		(err, account) => {
			if (err) {
				return setImmediate(cb, err);
			}

			if (account && account.isDelegate) {
				if (forging) {
					__private.keypairs[keypair.publicKey.toString('hex')] = keypair;
					library.logger.info(`Forging enabled on account: ${account.address}`);
				} else {
					delete __private.keypairs[keypair.publicKey.toString('hex')];
					library.logger.info(
						`Forging disabled on account: ${account.address}`
					);
				}

				return setImmediate(cb, null, {
					publicKey,
					forging,
				});
			}
			return setImmediate(cb, 'Delegate not found');
		}
	);
};

<<<<<<< HEAD
// Public methods

/**
 * Gets delegate list based on input function by vote and changes order.
 * @param {number} height
 * @param {function} source - Source function for get delegates.
 * @param {function} cb - Callback function.
 * @returns {setImmediateCallback} err | truncated delegate list.
 */
Delegates.prototype.generateDelegateList = function (height, source, cb) {
	// Set default function for getting delegates
	source = source ? source : __private.getKeysSortByVote;

	source(function (err, truncDelegateList) {
=======
/**
 * Gets delegate list based on input function by vote and changes order.
 *
 * @param {number} height
 * @param {function} source - Source function for get delegates
 * @param {function} cb - Callback function
 * @param {Object} tx - Database transaction/task object
 * @returns {setImmediateCallback} cb, err, truncated delegate list
 * @todo Add description for the params
 */
Delegates.prototype.generateDelegateList = function(height, source, cb, tx) {
	// Set default function for getting delegates
	source = source || __private.getKeysSortByVote;

	source((err, truncDelegateList) => {
>>>>>>> 2a4460b6
		if (err) {
			return setImmediate(cb, err);
		}

		const seedSource = slots.calcRound(height).toString();
		let currentSeed = crypto
			.createHash('sha256')
			.update(seedSource, 'utf8')
			.digest();

		for (let i = 0, delCount = truncDelegateList.length; i < delCount; i++) {
			for (let x = 0; x < 4 && i < delCount; i++, x++) {
				const newIndex = currentSeed[x] % delCount;
				const b = truncDelegateList[newIndex];
				truncDelegateList[newIndex] = truncDelegateList[i];
				truncDelegateList[i] = b;
			}
			currentSeed = crypto
				.createHash('sha256')
				.update(currentSeed)
				.digest();
		}

		return setImmediate(cb, null, truncDelegateList);
	}, tx);
};

/**
<<<<<<< HEAD
 * Generates delegate list and checks if block generator public Key
 * matches delegate id.
 * @param {block} block
 * @param {function} cb - Callback function.
 * @returns {setImmediateCallback} error message | cb
 */
Delegates.prototype.validateBlockSlot = function (block, cb) {
	__private.validateBlockSlot(block, __private.getKeysSortByVote, cb);
};

/**
 * Generates delegate list and checks if block generator public Key
 * matches delegate id - against previous round.
 * @param {block} block
 * @param {function} cb - Callback function.
 * @returns {setImmediateCallback} error message | cb
 */
Delegates.prototype.validateBlockSlotAgainstPreviousRound = function (block, cb) {
	__private.validateBlockSlot(block, __private.getDelegatesFromPreviousRound, cb);
};

/**
 * Gets delegates and for each one calculates rate, rank, approval, productivity.
 * Orders delegates as per criteria.
 * @param {Object} query
 * @param {function} cb - Callback function.
 * @returns {setImmediateCallback} error| object with delegates ordered, offset, count, limit.
 * @todo OrderBy does not affects data? What is the impact?.
=======
 * Generates delegate list and checks if block generator public key matches delegate id.
 *
 * @param {block} block
 * @param {function} cb - Callback function
 * @returns {setImmediateCallback} cb, err
 * @todo Add description for the params
>>>>>>> 2a4460b6
 */
Delegates.prototype.validateBlockSlot = function(block, cb) {
	__private.validateBlockSlot(block, __private.getKeysSortByVote, cb);
};

/**
 * Generates delegate list and checks if block generator public key matches delegate id - against previous round.
 *
 * @param {block} block
 * @param {function} cb - Callback function
 * @returns {setImmediateCallback} cb, err
 * @todo Add description for the params
 */
Delegates.prototype.validateBlockSlotAgainstPreviousRound = function(
	block,
	cb
) {
	__private.validateBlockSlot(
		block,
		__private.getDelegatesFromPreviousRound,
		cb
	);
};

/**
 * Gets a list of delegates:
 * - Calculating individual rate, rank, approval, productivity.
 * - Sorting based on query parameter.
 *
 * @param {Object} query
 * @param {function} cb - Callback function
 * @returns {setImmediateCallback} cb, err, object with ordered delegates, offset, count, limit
 * @todo Sort does not affect data? What is the impact?
 */
Delegates.prototype.getDelegates = function(query, cb) {
	if (!_.isObject(query)) {
		throw 'Invalid query argument, expected object';
	}
	if (query.search) {
		query.username = { $like: `%${query.search}%` };
		delete query.search;
	}
	query.isDelegate = 1;
	modules.accounts.getAccounts(
		query,
		[
			'username',
			'address',
			'publicKey',
			'vote',
			'rewards',
			'producedBlocks',
			'missedBlocks',
			'secondPublicKey',
			'rank',
			'approval',
			'productivity',
		],
		(err, delegates) => setImmediate(cb, err, delegates)
	);
};

/**
 * Gets a list forgers based on query parameters.
 *
 * @param {Object} query - Query object
 * @param {int} query.limit - Limit applied to results
 * @param {int} query.offset - Offset value for results
 * @param {function} cb - Callback function
 * @returns {setImmediateCallback} cb, err, object
 */
Delegates.prototype.getForgers = function(query, cb) {
	query.limit = query.limit || 10;
	query.offset = query.offset || 0;

	const currentBlock = modules.blocks.lastBlock.get();
	const currentSlot = slots.getSlotNumber();
	const forgerKeys = [];

	// We pass height + 1 as seed for generating the list, because we want the list to be generated for next block.
	// For example: last block height is 101 (still round 1, but already finished), then we want the list for round 2 (height 102)
	self.generateDelegateList(
		currentBlock.height + 1,
		null,
		(err, activeDelegates) => {
			if (err) {
				return setImmediate(cb, err);
			}

			for (
				let i = query.offset + 1;
				i <= slots.delegates && i <= query.limit + query.offset;
				i++
			) {
				if (activeDelegates[(currentSlot + i) % slots.delegates]) {
					forgerKeys.push(activeDelegates[(currentSlot + i) % slots.delegates]);
				}
			}

			library.db.delegates
				.getDelegatesByPublicKeys(forgerKeys)
				.then(rows => {
					rows.forEach(forger => {
						forger.nextSlot =
							forgerKeys.indexOf(forger.publicKey) + currentSlot + 1;
					});
					rows = _.sortBy(rows, 'nextSlot');
					return setImmediate(cb, null, rows);
				})
				.catch(error => setImmediate(cb, error));
		}
	);
};

/**
 * Description of checkConfirmedDelegates.
 *
 * @param {publicKey} publicKey
 * @param {Array} votes
 * @param {function} cb
 * @returns {function} Calls checkDelegates() with 'confirmed' state
 * @todo Add description for the params
 */
Delegates.prototype.checkConfirmedDelegates = function(
	publicKey,
	votes,
	cb,
	tx
) {
	return __private.checkDelegates(publicKey, votes, 'confirmed', cb, tx);
};

/**
 * Description of checkUnconfirmedDelegates.
 *
 * @param {publicKey} publicKey
 * @param {Array} votes
 * @param {function} cb
 * @returns {function} Calls checkDelegates() with 'unconfirmed' state
 * @todo Add description for the params
 */
Delegates.prototype.checkUnconfirmedDelegates = function(
	publicKey,
	votes,
	cb,
	tx
) {
	return __private.checkDelegates(publicKey, votes, 'unconfirmed', cb, tx);
};

/**
 * Inserts a fork into 'forks_stat' table and emits a 'delegates/fork' socket signal with fork data: cause + block.
 *
 * @param {block} block
 * @param {string} cause
 * @todo Add description for the params
 */
Delegates.prototype.fork = function(block, cause) {
	library.logger.info('Fork', {
		delegate: block.generatorPublicKey,
		block: {
			id: block.id,
			timestamp: block.timestamp,
			height: block.height,
			previousBlock: block.previousBlock,
		},
		cause,
	});

	const fork = {
		delegatePublicKey: block.generatorPublicKey,
		blockTimestamp: block.timestamp,
		blockId: block.id,
		blockHeight: block.height,
		previousBlock: block.previousBlock,
		cause,
	};

	library.db.delegates.insertFork(fork).then(() => {
		library.network.io.sockets.emit('delegates/fork', fork);
	});
};

/**
<<<<<<< HEAD
 * Calls helpers.sandbox.callMethod().
 * @implements module:helpers#callMethod
 * @param {function} call - Method to call.
 * @param {} args - List of arguments.
 * @param {function} cb - Callback function.
 */
Delegates.prototype.sandboxApi = function (call, args, cb) {
	sandboxHelper.callMethod(shared, call, args, cb);
=======
 * Get an object of key pairs for delegates enabled for forging.
 *
 * @returns {object} Of delegate key pairs
 */
Delegates.prototype.getForgersKeyPairs = function() {
	return __private.keypairs;
>>>>>>> 2a4460b6
};

// Events
/**
 * Calls Delegate.bind() with scope.
 *
 * @param {modules} scope - Loaded modules
 */
Delegates.prototype.onBind = function(scope) {
	modules = {
		accounts: scope.accounts,
		blocks: scope.blocks,
		delegates: scope.delegates,
		loader: scope.loader,
		peers: scope.peers,
		rounds: scope.rounds,
		transactions: scope.transactions,
		transport: scope.transport,
	};

	__private.assetTypes[transactionTypes.DELEGATE].bind(scope.accounts);
};

/**
 * Forge the next block and then fill the transaction pool.
 * Registered by jobs queue every __private.forgeInterval.
 *
 * @private
 * @param {function} cb - Callback function
 */
__private.nextForge = function(cb) {
	async.series([__private.forge, modules.transactions.fillPool], cb);
};

__private.nextForge = function (sequenceCb) {
	async.series([
		__private.forge,
		modules.transactions.fillPool
	], sequenceCb);
};

__private.logLoadDelegatesError = function (err, cb) {
	library.logger.error('Failed to load delegates', err);
	return setImmediate(cb);
};

/**
 * Loads delegates.
 */
Delegates.prototype.onBlockchainReady = function() {
	__private.loaded = true;
<<<<<<< HEAD
	__private.loadDelegates(function (err) {
		if (err) {
			jobsQueue.register('logLoadDelegatesError', function (jobsQueueCb) {
				__private.logLoadDelegatesError(err, jobsQueueCb);
			}, __private.forgeInterval);
		}
		jobsQueue.register('delegatesNextForge', function (jobsQueueCb) {
			library.sequence.add(__private.nextForge, jobsQueueCb);
		}, __private.forgeInterval);
=======

	__private.loadDelegates(err => {
		if (err) {
			library.logger.error('Failed to load delegates', err);
		}

		jobsQueue.register(
			'delegatesNextForge',
			cb => {
				library.sequence.add(sequenceCb => {
					__private.nextForge(sequenceCb);
				}, cb);
			},
			__private.forgeInterval
		);
>>>>>>> 2a4460b6
	});
};

/**
 * Sets loaded to false.
 *
 * @param {function} cb - Callback function
 * @returns {setImmediateCallback} cb
 */
Delegates.prototype.cleanup = function(cb) {
	__private.loaded = false;
	return setImmediate(cb);
};

/**
 * Checks if `modules` is loaded.
 *
 * @returns {boolean} True if `modules` is loaded
 */
Delegates.prototype.isLoaded = function() {
	return !!modules;
};

// Shared API
/**
 * Description of the member.
 *
 * @property {function} getForgers - Search forgers based on the query parameters passed
 * @property {function} getDelegates - Search accounts based on the query parameters passed
 * @todo Add description for getGenesis function
 * @todo Implement API comments with apidoc
 * @see {@link http://apidocjs.com/}
 */
Delegates.prototype.shared = {
<<<<<<< HEAD
	getDelegate: function (req, cb) {
		library.schema.validate(req.body, schema.getDelegate, function (err) {
			if (err) {
				return setImmediate(cb, err[0].message);
			}

			modules.delegates.getDelegates(req.body, function (err, data) {
				if (err) {
					return setImmediate(cb, err);
				}

				var delegate = _.find(data.delegates, function (delegate) {
					if (req.body.publicKey) {
						return delegate.publicKey === req.body.publicKey;
					} else if (req.body.username) {
						return delegate.username === req.body.username;
					}

					return false;
				});

				if (delegate) {
					return setImmediate(cb, null, {delegate: delegate});
				} else {
					return setImmediate(cb, 'Delegate not found');
				}
			});
		});
	},

	getNextForgers: function (req, cb) {
		var currentBlock = modules.blocks.lastBlock.get();
		var limit = req.body.limit || 10;

		modules.delegates.generateDelegateList(currentBlock.height, null, function (err, activeDelegates) {
			if (err) {
				return setImmediate(cb, err);
			}

			var currentBlockSlot = slots.getSlotNumber(currentBlock.timestamp);
			var currentSlot = slots.getSlotNumber();
			var nextForgers = [];

			for (var i = 1; i <= slots.delegates && i <= limit; i++) {
				if (activeDelegates[(currentSlot + i) % slots.delegates]) {
					nextForgers.push (activeDelegates[(currentSlot + i) % slots.delegates]);
				}
			}

			return setImmediate(cb, null, {currentBlock: currentBlock.height, currentBlockSlot: currentBlockSlot, currentSlot: currentSlot, delegates: nextForgers});
		});
	},

	search: function (req, cb) {
		library.schema.validate(req.body, schema.search, function (err) {
			if (err) {
				return setImmediate(cb, err[0].message);
			}

			var orderBy = OrderBy(
				req.body.orderBy, {
					sortFields: sql.sortFields,
					sortField: 'username'
				}
			);

			if (orderBy.error) {
				return setImmediate(cb, orderBy.error);
			}

			library.db.query(sql.search({
				q: req.body.q,
				limit: req.body.limit || 101,
				sortField: orderBy.sortField,
				sortMethod: orderBy.sortMethod
			})).then(function (rows) {
				return setImmediate(cb, null, {delegates: rows});
			}).catch(function (err) {
				library.logger.error(err.stack);
				return setImmediate(cb, 'Database search failed');
			});
		});
	},

	count: function (req, cb) {
		library.db.one(sql.count).then(function (row) {
			return setImmediate(cb, null, { count: row.count });
		}).catch(function (err) {
			library.logger.error(err.stack);
			return setImmediate(cb, 'Failed to count delegates');
		});
	},

	getVoters: function (req, cb) {
		library.schema.validate(req.body, schema.getVoters, function (err) {
=======
	/**
	 * Search forgers based on the query parameters passed.
	 *
	 * @param {Object} filters - Filters applied to results
	 * @param {int} filters.limit - Limit applied to results
	 * @param {int} filters.offset - Offset value for results
	 * @param {function} cb - Callback function
	 * @returns {setImmediateCallback} cb
	 * @todo Add description for the return value
	 */
	getForgers(filters, cb) {
		const lastBlock = modules.blocks.lastBlock.get();
		const lastBlockSlot = slots.getSlotNumber(lastBlock.timestamp);
		const currentSlot = slots.getSlotNumber();

		modules.delegates.getForgers(filters, (err, forgers) => {
>>>>>>> 2a4460b6
			if (err) {
				return setImmediate(
					cb,
					new ApiError(err, apiCodes.INTERNAL_SERVER_ERROR)
				);
			}

			return setImmediate(cb, null, {
				data: forgers,
				meta: {
					lastBlock: lastBlock.height,
					lastBlockSlot,
					currentSlot,
				},
			});
		});
	},

	/**
	 * Search accounts based on the query parameters passed.
	 *
	 * @param {Object} filters - Filters applied to results
	 * @param {string} filters.address - Account address
	 * @param {string} filters.publicKey - Public key associated to account
	 * @param {string} filters.secondPublicKey - Second public key associated to account
	 * @param {string} filters.username - Username associated to account
	 * @param {string} filters.sort - Field to sort results by
	 * @param {string} filters.search - Field to sort results by
	 * @param {string} filters.rank - Field to sort results by
	 * @param {int} filters.limit - Limit applied to results
	 * @param {int} filters.offset - Offset value for results
	 * @param {function} cb - Callback function
	 * @returns {setImmediateCallback} cb
	 * @todo Add description for the return value
	 */
	getDelegates(filters, cb) {
		modules.delegates.getDelegates(filters, (err, delegates) => {
			if (err) {
				return setImmediate(
					cb,
					new ApiError(err, apiCodes.INTERNAL_SERVER_ERROR)
				);
			}
			return setImmediate(cb, null, delegates);
		});
	},
<<<<<<< HEAD

	addDelegate: function (req, cb) {
		library.schema.validate(req.body, schema.addDelegate, function (err) {
			if (err) {
				return setImmediate(cb, err[0].message);
			}

			if (req.body.multisigAccountPublicKey || req.body.requesterPublicKey) {
				return setImmediate(cb, 'Multisig request is not allowed');
			}
			
			var hash = crypto.createHash('sha256').update(req.body.secret, 'utf8').digest();
			var keypair = library.ed.makeKeypair(hash);

			if (req.body.publicKey) {
				if (keypair.publicKey.toString('hex') !== req.body.publicKey) {
					return setImmediate(cb, 'Invalid passphrase');
				}
			}

			library.balancesSequence.add(function (cb) {
				if (req.body.multisigAccountPublicKey && req.body.multisigAccountPublicKey !== keypair.publicKey.toString('hex')) {
					modules.accounts.getAccount({publicKey: req.body.multisigAccountPublicKey}, function (err, account) {
						if (err) {
							return setImmediate(cb, err);
						}

						if (!account || !account.publicKey) {
							return setImmediate(cb, 'Multisignature account not found');
						}

						if (!account.multisignatures || !account.multisignatures) {
							return setImmediate(cb, 'Account does not have multisignatures enabled');
						}

						if (account.multisignatures.indexOf(keypair.publicKey.toString('hex')) < 0) {
							return setImmediate(cb, 'Account does not belong to multisignature group');
						}

						modules.accounts.getAccount({publicKey: keypair.publicKey}, function (err, requester) {
							if (err) {
								return setImmediate(cb, err);
							}

							if (!requester || !requester.publicKey) {
								return setImmediate(cb, 'Requester not found');
							}

							if (requester.secondSignature && !req.body.secondSecret) {
								return setImmediate(cb, 'Missing requester second passphrase');
							}

							if (requester.publicKey === account.publicKey) {
								return setImmediate(cb, 'Invalid requester public key');
							}

							var secondKeypair = null;

							if (requester.secondSignature) {
								var secondHash = crypto.createHash('sha256').update(req.body.secondSecret, 'utf8').digest();
								secondKeypair = library.ed.makeKeypair(secondHash);
							}

							var transaction;

							try {
								transaction = library.logic.transaction.create({
									type: transactionTypes.DELEGATE,
									username: req.body.username,
									sender: account,
									keypair: keypair,
									secondKeypair: secondKeypair,
									requester: keypair
								});
							} catch (e) {
								return setImmediate(cb, e.toString());
							}
							modules.transactions.receiveTransactions([transaction], true, cb);
						});
					});
				} else {
					modules.accounts.setAccountAndGet({publicKey: keypair.publicKey.toString('hex')}, function (err, account) {
						if (err) {
							return setImmediate(cb, err);
						}

						if (!account || !account.publicKey) {
							return setImmediate(cb, 'Account not found');
						}

						if (account.secondSignature && !req.body.secondSecret) {
							return setImmediate(cb, 'Invalid second passphrase');
						}

						var secondKeypair = null;

						if (account.secondSignature) {
							var secondHash = crypto.createHash('sha256').update(req.body.secondSecret, 'utf8').digest();
							secondKeypair = library.ed.makeKeypair(secondHash);
						}

						var transaction;

						try {
							transaction = library.logic.transaction.create({
								type: transactionTypes.DELEGATE,
								username: req.body.username,
								sender: account,
								keypair: keypair,
								secondKeypair: secondKeypair
							});
						} catch (e) {
							return setImmediate(cb, e.toString());
						}
						modules.transactions.receiveTransactions([transaction], true, cb);
					});
				}
			}, function (err, transaction) {
				if (err) {
					return setImmediate(cb, err);
				} else {
					return setImmediate(cb, null, {transaction: transaction[0]});
				}
			});
		});
	}
=======
>>>>>>> 2a4460b6
};

// Export
module.exports = Delegates;<|MERGE_RESOLUTION|>--- conflicted
+++ resolved
@@ -83,21 +83,6 @@
 					},
 				},
 			},
-<<<<<<< HEAD
-		},
-	};
-	self = this;
-
-	__private.assetTypes[transactionTypes.DELEGATE] = library.logic.transaction.attachAssetType(
-		transactionTypes.DELEGATE,
-		new Delegate(
-			scope.logger,
-			scope.schema
-		)
-	);
-
-	setImmediate(cb, null, self);
-=======
 		};
 		self = this;
 		__private.blockReward = new BlockReward();
@@ -110,7 +95,6 @@
 
 		setImmediate(cb, null, self);
 	}
->>>>>>> 2a4460b6
 }
 
 /**
@@ -144,10 +128,6 @@
  * Gets delegate public keys from previous round, sorted by vote descending.
  *
  * @private
-<<<<<<< HEAD
- * @param {function} cb - Callback function.
- * @returns {setImmediateCallback}
-=======
  * @param {function} cb - Callback function
  * @param {Object} tx - Database transaction/task object
  * @returns {setImmediateCallback} cb
@@ -177,7 +157,6 @@
  * @param {function} cb - Callback function
  * @returns {setImmediateCallback} cb, err
  * @todo Add description for the params
->>>>>>> 2a4460b6
  */
 __private.validateBlockSlot = function(block, source, cb) {
 	self.generateDelegateList(block.height, source, (err, activeDelegates) => {
@@ -201,82 +180,25 @@
 };
 
 /**
- * Gets delegate public keys from previous round, sorted by vote descending.
+ * Gets slot time and keypair.
+ *
  * @private
- * @param {function} cb - Callback function.
- * @returns {setImmediateCallback}
- */
-__private.getDelegatesFromPreviousRound = function (cb) {
-	library.db.query(sql.getDelegatesSnapshot, {limit: slots.delegates}).then(function (rows) {
-		var delegatesPublicKeys = [];
-		rows.forEach(function (row) {
-			delegatesPublicKeys.push(row.publicKey.toString('hex'));
-		});
-		return setImmediate(cb, null, delegatesPublicKeys);
-	}).catch(function (err) {
-		library.logger.error(err.stack);
-		return setImmediate(cb, 'getDelegatesSnapshot database query failed');
-	});
-};
-
-/**
- * Generates delegate list and checks if block generator publicKey
- * matches delegate id.
- * @param {block} block
- * @param {function} source - Source function for get delegates
- * @param {function} cb - Callback function.
- * @returns {setImmediateCallback} error message | cb
- */
-__private.validateBlockSlot = function (block, source, cb) {
-	self.generateDelegateList(block.height, source, function (err, activeDelegates) {
+ * @param {number} slot
+ * @param {number} height
+ * @param {function} cb - Callback function
+ * @returns {setImmediateCallback} cb, err, {time, keypair}
+ * @todo Add description for the params
+ */
+__private.getBlockSlotData = function(slot, height, cb) {
+	self.generateDelegateList(height, null, (err, activeDelegates) => {
 		if (err) {
 			return setImmediate(cb, err);
 		}
 
-		var currentSlot = slots.getSlotNumber(block.timestamp);
-		var delegateId = activeDelegates[currentSlot % slots.delegates];
-
-		if (delegateId && block.generatorPublicKey === delegateId) {
-			return setImmediate(cb);
-		} else {
-			library.logger.error('Expected generator: ' + delegateId + ' Received generator: ' + block.generatorPublicKey);
-			return setImmediate(cb, 'Failed to verify slot: ' + currentSlot);
-		}
-	});
-};
-
-/**
- * Gets slot time and keypair.
- *
- * @private
- * @param {number} slot
- * @param {number} height
- * @param {function} cb - Callback function
- * @returns {setImmediateCallback} cb, err, {time, keypair}
- * @todo Add description for the params
- */
-<<<<<<< HEAD
-__private.getBlockSlotData = function (slot, height, cb) {
-	self.generateDelegateList(height, null, function (err, activeDelegates) {
-=======
-__private.getBlockSlotData = function(slot, height, cb) {
-	self.generateDelegateList(height, null, (err, activeDelegates) => {
->>>>>>> 2a4460b6
-		if (err) {
-			return setImmediate(cb, err);
-		}
-
 		let currentSlot = slot;
 		const lastSlot = slots.getLastSlot(currentSlot);
 
 		for (; currentSlot < lastSlot; currentSlot += 1) {
-<<<<<<< HEAD
-			var delegate_pos = currentSlot % slots.delegates;
-			var delegateId = activeDelegates[delegate_pos];
-
-			if (delegateId && __private.keypairs[delegateId]) {
-				return setImmediate(cb, null, {time: slots.getSlotTime(currentSlot), keypair: __private.keypairs[delegateId]});
-=======
 			const delegate_pos = currentSlot % slots.delegates;
 			const delegate_id = activeDelegates[delegate_pos];
 
@@ -285,7 +207,6 @@
 					time: slots.getSlotTime(currentSlot),
 					keypair: __private.keypairs[delegate_id],
 				});
->>>>>>> 2a4460b6
 			}
 		}
 
@@ -298,14 +219,9 @@
  * are enabled, client is ready to forge and is the correct slot.
  *
  * @private
-<<<<<<< HEAD
- * @param {function} cb - Callback function.
- * @returns {setImmediateCallback}
-=======
  * @param {function} cb - Callback function
  * @returns {setImmediateCallback} cb
  * @todo Add description for the return value
->>>>>>> 2a4460b6
  */
 __private.forge = function(cb) {
 	if (!Object.keys(__private.keypairs).length) {
@@ -349,37 +265,6 @@
 				return setImmediate(cb);
 			}
 
-<<<<<<< HEAD
-		async.series({
-			getPeers: function (seriesCb) {
-				return modules.transport.getPeers({limit: constants.maxPeers}, seriesCb);
-			},
-			checkBroadhash: function (seriesCb) {
-				if (modules.transport.poorConsensus()) {
-					return setImmediate(seriesCb, ['Inadequate broadhash consensus', modules.transport.consensus(), '%'].join(' '));
-				} else {
-					return setImmediate(seriesCb);
-				}
-			},
-			generateBlock: function (seriesCb) {
-				return modules.blocks.process.generateBlock(currentBlockData.keypair, currentBlockData.time, seriesCb);
-			}
-		}, function (err) {
-			if (err) {
-				library.logger.error('Failed to generate block within delegate slot', err);
-			} else {
-				var forgedBlock = modules.blocks.lastBlock.get();
-				modules.blocks.lastReceipt.update();
-
-				library.logger.info([
-					'Forged new block id:', forgedBlock.id,
-					'height:', forgedBlock.height,
-					'round:', modules.rounds.calc(forgedBlock.height),
-					'slot:', slots.getSlotNumber(currentBlockData.time),
-					'reward:' + forgedBlock.reward
-				].join(' '));
-			}
-=======
 			if (modules.transport.poorConsensus()) {
 				const consensusErr = [
 					'Inadequate broadhash consensus before forging a block:',
@@ -438,7 +323,6 @@
 		}
 	);
 };
->>>>>>> 2a4460b6
 
 /**
  * Returns the decrypted passphrase by deciphering encrypted passphrase with the password provided using aes-256-gcm algorithm.
@@ -678,12 +562,6 @@
 
 // Public methods
 /**
-<<<<<<< HEAD
- * Loads delegates from config and stores in private `keypairs`.
- * @private
- * @param {function} cb - Callback function.
- * @returns {setImmediateCallback}
-=======
  * Updates the forging status of an account, valid actions are enable and disable.
  *
  * @param {publicKey} publicKey - Public key of delegate
@@ -692,7 +570,6 @@
  * @param {function} cb - Callback function
  * @returns {setImmediateCallback} cb
  * @todo Add description for the return value
->>>>>>> 2a4460b6
  */
 Delegates.prototype.updateForgingStatus = function(
 	publicKey,
@@ -760,22 +637,6 @@
 	);
 };
 
-<<<<<<< HEAD
-// Public methods
-
-/**
- * Gets delegate list based on input function by vote and changes order.
- * @param {number} height
- * @param {function} source - Source function for get delegates.
- * @param {function} cb - Callback function.
- * @returns {setImmediateCallback} err | truncated delegate list.
- */
-Delegates.prototype.generateDelegateList = function (height, source, cb) {
-	// Set default function for getting delegates
-	source = source ? source : __private.getKeysSortByVote;
-
-	source(function (err, truncDelegateList) {
-=======
 /**
  * Gets delegate list based on input function by vote and changes order.
  *
@@ -791,7 +652,6 @@
 	source = source || __private.getKeysSortByVote;
 
 	source((err, truncDelegateList) => {
->>>>>>> 2a4460b6
 		if (err) {
 			return setImmediate(cb, err);
 		}
@@ -820,43 +680,12 @@
 };
 
 /**
-<<<<<<< HEAD
- * Generates delegate list and checks if block generator public Key
- * matches delegate id.
- * @param {block} block
- * @param {function} cb - Callback function.
- * @returns {setImmediateCallback} error message | cb
- */
-Delegates.prototype.validateBlockSlot = function (block, cb) {
-	__private.validateBlockSlot(block, __private.getKeysSortByVote, cb);
-};
-
-/**
- * Generates delegate list and checks if block generator public Key
- * matches delegate id - against previous round.
- * @param {block} block
- * @param {function} cb - Callback function.
- * @returns {setImmediateCallback} error message | cb
- */
-Delegates.prototype.validateBlockSlotAgainstPreviousRound = function (block, cb) {
-	__private.validateBlockSlot(block, __private.getDelegatesFromPreviousRound, cb);
-};
-
-/**
- * Gets delegates and for each one calculates rate, rank, approval, productivity.
- * Orders delegates as per criteria.
- * @param {Object} query
- * @param {function} cb - Callback function.
- * @returns {setImmediateCallback} error| object with delegates ordered, offset, count, limit.
- * @todo OrderBy does not affects data? What is the impact?.
-=======
  * Generates delegate list and checks if block generator public key matches delegate id.
  *
  * @param {block} block
  * @param {function} cb - Callback function
  * @returns {setImmediateCallback} cb, err
  * @todo Add description for the params
->>>>>>> 2a4460b6
  */
 Delegates.prototype.validateBlockSlot = function(block, cb) {
 	__private.validateBlockSlot(block, __private.getKeysSortByVote, cb);
@@ -1041,23 +870,12 @@
 };
 
 /**
-<<<<<<< HEAD
- * Calls helpers.sandbox.callMethod().
- * @implements module:helpers#callMethod
- * @param {function} call - Method to call.
- * @param {} args - List of arguments.
- * @param {function} cb - Callback function.
- */
-Delegates.prototype.sandboxApi = function (call, args, cb) {
-	sandboxHelper.callMethod(shared, call, args, cb);
-=======
  * Get an object of key pairs for delegates enabled for forging.
  *
  * @returns {object} Of delegate key pairs
  */
 Delegates.prototype.getForgersKeyPairs = function() {
 	return __private.keypairs;
->>>>>>> 2a4460b6
 };
 
 // Events
@@ -1092,34 +910,11 @@
 	async.series([__private.forge, modules.transactions.fillPool], cb);
 };
 
-__private.nextForge = function (sequenceCb) {
-	async.series([
-		__private.forge,
-		modules.transactions.fillPool
-	], sequenceCb);
-};
-
-__private.logLoadDelegatesError = function (err, cb) {
-	library.logger.error('Failed to load delegates', err);
-	return setImmediate(cb);
-};
-
 /**
  * Loads delegates.
  */
 Delegates.prototype.onBlockchainReady = function() {
 	__private.loaded = true;
-<<<<<<< HEAD
-	__private.loadDelegates(function (err) {
-		if (err) {
-			jobsQueue.register('logLoadDelegatesError', function (jobsQueueCb) {
-				__private.logLoadDelegatesError(err, jobsQueueCb);
-			}, __private.forgeInterval);
-		}
-		jobsQueue.register('delegatesNextForge', function (jobsQueueCb) {
-			library.sequence.add(__private.nextForge, jobsQueueCb);
-		}, __private.forgeInterval);
-=======
 
 	__private.loadDelegates(err => {
 		if (err) {
@@ -1135,7 +930,6 @@
 			},
 			__private.forgeInterval
 		);
->>>>>>> 2a4460b6
 	});
 };
 
@@ -1170,103 +964,6 @@
  * @see {@link http://apidocjs.com/}
  */
 Delegates.prototype.shared = {
-<<<<<<< HEAD
-	getDelegate: function (req, cb) {
-		library.schema.validate(req.body, schema.getDelegate, function (err) {
-			if (err) {
-				return setImmediate(cb, err[0].message);
-			}
-
-			modules.delegates.getDelegates(req.body, function (err, data) {
-				if (err) {
-					return setImmediate(cb, err);
-				}
-
-				var delegate = _.find(data.delegates, function (delegate) {
-					if (req.body.publicKey) {
-						return delegate.publicKey === req.body.publicKey;
-					} else if (req.body.username) {
-						return delegate.username === req.body.username;
-					}
-
-					return false;
-				});
-
-				if (delegate) {
-					return setImmediate(cb, null, {delegate: delegate});
-				} else {
-					return setImmediate(cb, 'Delegate not found');
-				}
-			});
-		});
-	},
-
-	getNextForgers: function (req, cb) {
-		var currentBlock = modules.blocks.lastBlock.get();
-		var limit = req.body.limit || 10;
-
-		modules.delegates.generateDelegateList(currentBlock.height, null, function (err, activeDelegates) {
-			if (err) {
-				return setImmediate(cb, err);
-			}
-
-			var currentBlockSlot = slots.getSlotNumber(currentBlock.timestamp);
-			var currentSlot = slots.getSlotNumber();
-			var nextForgers = [];
-
-			for (var i = 1; i <= slots.delegates && i <= limit; i++) {
-				if (activeDelegates[(currentSlot + i) % slots.delegates]) {
-					nextForgers.push (activeDelegates[(currentSlot + i) % slots.delegates]);
-				}
-			}
-
-			return setImmediate(cb, null, {currentBlock: currentBlock.height, currentBlockSlot: currentBlockSlot, currentSlot: currentSlot, delegates: nextForgers});
-		});
-	},
-
-	search: function (req, cb) {
-		library.schema.validate(req.body, schema.search, function (err) {
-			if (err) {
-				return setImmediate(cb, err[0].message);
-			}
-
-			var orderBy = OrderBy(
-				req.body.orderBy, {
-					sortFields: sql.sortFields,
-					sortField: 'username'
-				}
-			);
-
-			if (orderBy.error) {
-				return setImmediate(cb, orderBy.error);
-			}
-
-			library.db.query(sql.search({
-				q: req.body.q,
-				limit: req.body.limit || 101,
-				sortField: orderBy.sortField,
-				sortMethod: orderBy.sortMethod
-			})).then(function (rows) {
-				return setImmediate(cb, null, {delegates: rows});
-			}).catch(function (err) {
-				library.logger.error(err.stack);
-				return setImmediate(cb, 'Database search failed');
-			});
-		});
-	},
-
-	count: function (req, cb) {
-		library.db.one(sql.count).then(function (row) {
-			return setImmediate(cb, null, { count: row.count });
-		}).catch(function (err) {
-			library.logger.error(err.stack);
-			return setImmediate(cb, 'Failed to count delegates');
-		});
-	},
-
-	getVoters: function (req, cb) {
-		library.schema.validate(req.body, schema.getVoters, function (err) {
-=======
 	/**
 	 * Search forgers based on the query parameters passed.
 	 *
@@ -1283,7 +980,6 @@
 		const currentSlot = slots.getSlotNumber();
 
 		modules.delegates.getForgers(filters, (err, forgers) => {
->>>>>>> 2a4460b6
 			if (err) {
 				return setImmediate(
 					cb,
@@ -1330,135 +1026,6 @@
 			return setImmediate(cb, null, delegates);
 		});
 	},
-<<<<<<< HEAD
-
-	addDelegate: function (req, cb) {
-		library.schema.validate(req.body, schema.addDelegate, function (err) {
-			if (err) {
-				return setImmediate(cb, err[0].message);
-			}
-
-			if (req.body.multisigAccountPublicKey || req.body.requesterPublicKey) {
-				return setImmediate(cb, 'Multisig request is not allowed');
-			}
-			
-			var hash = crypto.createHash('sha256').update(req.body.secret, 'utf8').digest();
-			var keypair = library.ed.makeKeypair(hash);
-
-			if (req.body.publicKey) {
-				if (keypair.publicKey.toString('hex') !== req.body.publicKey) {
-					return setImmediate(cb, 'Invalid passphrase');
-				}
-			}
-
-			library.balancesSequence.add(function (cb) {
-				if (req.body.multisigAccountPublicKey && req.body.multisigAccountPublicKey !== keypair.publicKey.toString('hex')) {
-					modules.accounts.getAccount({publicKey: req.body.multisigAccountPublicKey}, function (err, account) {
-						if (err) {
-							return setImmediate(cb, err);
-						}
-
-						if (!account || !account.publicKey) {
-							return setImmediate(cb, 'Multisignature account not found');
-						}
-
-						if (!account.multisignatures || !account.multisignatures) {
-							return setImmediate(cb, 'Account does not have multisignatures enabled');
-						}
-
-						if (account.multisignatures.indexOf(keypair.publicKey.toString('hex')) < 0) {
-							return setImmediate(cb, 'Account does not belong to multisignature group');
-						}
-
-						modules.accounts.getAccount({publicKey: keypair.publicKey}, function (err, requester) {
-							if (err) {
-								return setImmediate(cb, err);
-							}
-
-							if (!requester || !requester.publicKey) {
-								return setImmediate(cb, 'Requester not found');
-							}
-
-							if (requester.secondSignature && !req.body.secondSecret) {
-								return setImmediate(cb, 'Missing requester second passphrase');
-							}
-
-							if (requester.publicKey === account.publicKey) {
-								return setImmediate(cb, 'Invalid requester public key');
-							}
-
-							var secondKeypair = null;
-
-							if (requester.secondSignature) {
-								var secondHash = crypto.createHash('sha256').update(req.body.secondSecret, 'utf8').digest();
-								secondKeypair = library.ed.makeKeypair(secondHash);
-							}
-
-							var transaction;
-
-							try {
-								transaction = library.logic.transaction.create({
-									type: transactionTypes.DELEGATE,
-									username: req.body.username,
-									sender: account,
-									keypair: keypair,
-									secondKeypair: secondKeypair,
-									requester: keypair
-								});
-							} catch (e) {
-								return setImmediate(cb, e.toString());
-							}
-							modules.transactions.receiveTransactions([transaction], true, cb);
-						});
-					});
-				} else {
-					modules.accounts.setAccountAndGet({publicKey: keypair.publicKey.toString('hex')}, function (err, account) {
-						if (err) {
-							return setImmediate(cb, err);
-						}
-
-						if (!account || !account.publicKey) {
-							return setImmediate(cb, 'Account not found');
-						}
-
-						if (account.secondSignature && !req.body.secondSecret) {
-							return setImmediate(cb, 'Invalid second passphrase');
-						}
-
-						var secondKeypair = null;
-
-						if (account.secondSignature) {
-							var secondHash = crypto.createHash('sha256').update(req.body.secondSecret, 'utf8').digest();
-							secondKeypair = library.ed.makeKeypair(secondHash);
-						}
-
-						var transaction;
-
-						try {
-							transaction = library.logic.transaction.create({
-								type: transactionTypes.DELEGATE,
-								username: req.body.username,
-								sender: account,
-								keypair: keypair,
-								secondKeypair: secondKeypair
-							});
-						} catch (e) {
-							return setImmediate(cb, e.toString());
-						}
-						modules.transactions.receiveTransactions([transaction], true, cb);
-					});
-				}
-			}, function (err, transaction) {
-				if (err) {
-					return setImmediate(cb, err);
-				} else {
-					return setImmediate(cb, null, {transaction: transaction[0]});
-				}
-			});
-		});
-	}
-=======
->>>>>>> 2a4460b6
 };
 
 // Export
