/*
 * Copyright © 2018 Lisk Foundation
 *
 * See the LICENSE file at the top-level directory of this distribution
 * for licensing information.
 *
 * Unless otherwise agreed in a custom licensing agreement with the Lisk Foundation,
 * no part of this software, including this file, may be copied, modified,
 * propagated, or distributed except according to the terms contained in the
 * LICENSE file.
 *
 * Removal or modification of this copyright notice is prohibited.
 */

'use strict';

const async = require('async');
const constants = require('../helpers/constants.js');
const jobsQueue = require('../helpers/jobs_queue.js');
const slots = require('../helpers/slots.js');

require('colors');

// Private fields
let modules;
let definitions;
let library;
let self;
const __private = {};

__private.loaded = false;
__private.isActive = false;
__private.lastBlock = null;
__private.genesisBlock = null;
__private.total = 0;
__private.blocksToSync = 0;
__private.syncIntervalId = null;
__private.syncInterval = 10000;
__private.retries = 5;

/**
 * Main loader methods. Initializes library with scope content.
 * Calls private function initialize.
 *
 * @class
 * @memberof modules
 * @see Parent: {@link modules}
 * @requires async
 * @requires helpers/constants
 * @requires helpers/jobs_queue
 * @requires helpers/slots
 * @requires logic/peer
 * @param {function} cb - Callback function
 * @param {scope} scope - App instance
 * @returns {setImmediateCallback} cb, null, self
 */
class Loader {
	constructor(cb, scope) {
		library = {
			logger: scope.logger,
			db: scope.db,
			network: scope.network,
			schema: scope.schema,
			sequence: scope.sequence,
			bus: scope.bus,
			genesisblock: scope.genesisblock,
			balancesSequence: scope.balancesSequence,
			logic: {
				transaction: scope.logic.transaction,
				account: scope.logic.account,
				peers: scope.logic.peers,
			},
			config: {
				loading: {
					loadPerIteration: scope.config.loading.loadPerIteration,
					snapshotRound: scope.config.loading.snapshotRound,
				},
				syncing: {
					active: scope.config.syncing.active,
				},
			},
		};
		self = this;

		__private.initialize();
		__private.lastBlock = library.genesisblock;
		__private.genesisBlock = library.genesisblock;

		setImmediate(cb, null, self);
	}
}

// Private methods
/**
 * Sets private network object with height 0 and peers empty array.
 *
 * @private
 */
__private.initialize = function() {
	__private.network = {
		height: 0, // Network height
		peers: [], // "Good" peers and with height close to network height
	};
};

/**
 * Cancels timers based on input parameter and private constiable syncIntervalId
 * or Sync trigger by sending a socket signal with 'loader/sync' and setting
 * next sync with 1000 milliseconds.
 *
 * @private
 * @param {boolean} turnOn
 * @emits loader/sync
 * @todo Add description for the params
 */
__private.syncTrigger = function(turnOn) {
	if (turnOn === false && __private.syncIntervalId) {
		library.logger.trace('Clearing sync interval');
		clearTimeout(__private.syncIntervalId);
		__private.syncIntervalId = null;
	}
	if (turnOn === true && !__private.syncIntervalId) {
		library.logger.trace('Setting sync interval');
		setImmediate(function nextSyncTrigger() {
			library.logger.trace('Sync trigger');
			library.network.io.sockets.emit('loader/sync', {
				blocks: __private.blocksToSync,
				height: modules.blocks.lastBlock.get().height,
			});
			__private.syncIntervalId = setTimeout(nextSyncTrigger, 1000);
		});
	}
};

/**
 * Syncs timer trigger.
 *
 * @private
 * @todo Add @returns tag
 */
__private.syncTimer = function() {
	library.logger.trace('Setting sync timer');

	/**
	 * Description of nextSync.
	 *
	 * @param {function} cb
	 * @todo Add description for the params
	 * @todo Add @returns tag
	 */
	function nextSync(cb) {
		library.logger.trace('Sync timer trigger', {
			loaded: __private.loaded,
			syncing: self.syncing(),
			last_receipt: modules.blocks.lastReceipt.get(),
		});

		if (
			__private.loaded &&
			!self.syncing() &&
			modules.blocks.lastReceipt.isStale()
		) {
			library.sequence.add(
				sequenceCb => {
					__private.sync(sequenceCb);
				},
				err => {
					if (err) {
						library.logger.error('Sync timer', err);
					}
					return setImmediate(cb);
				}
			);
		} else {
			return setImmediate(cb);
		}
	}

	jobsQueue.register('loaderSyncTimer', nextSync, __private.syncInterval);
};

/**
 * Gets a random peer and loads signatures from network.
 * Processes each signature from peer.
 *
 * @private
 * @param {function} cb
 * @returns {setImmediateCallback} cb, err
 * @todo Add description for the params
 */
__private.loadSignatures = function(cb) {
	async.waterfall(
		[
			function(waterCb) {
				self.getNetwork((err, network) => {
					if (err) {
						return setImmediate(waterCb, err);
					}
					const peer =
						network.peers[Math.floor(Math.random() * network.peers.length)];
					return setImmediate(waterCb, null, peer);
				});
			},
			function(peer, waterCb) {
				library.logger.log(`Loading signatures from: ${peer.string}`);
				peer.rpc.getSignatures((err, res) => {
					if (err) {
						modules.peers.remove(peer);
						return setImmediate(waterCb, err);
					}
					library.schema.validate(res, definitions.WSSignaturesResponse, err =>
						setImmediate(waterCb, err, res.signatures)
					);
				});
			},
			function(signatures, waterCb) {
				library.sequence.add(cb => {
					async.eachSeries(
						signatures,
						(signature, eachSeriesCb) => {
							async.eachSeries(
								signature.signatures,
								(s, eachSeriesCb) => {
									modules.multisignatures.processSignature(
										{
											signature: s,
											transactionId: signature.transactionId,
										},
										err => setImmediate(eachSeriesCb, err)
									);
								},
								eachSeriesCb
							);
						},
						cb
					);
				}, waterCb);
			},
		],
		err => setImmediate(cb, err)
	);
};

/**
 * Gets a random peer and loads transactions from network:
 * - Validates each transaction from peer and remove peer if invalid.
 * - Calls processUnconfirmedTransaction for each transaction.
 *
 * @private
 * @param {function} cb
 * @returns {setImmediateCallback} cb, err
 * @todo Add description for the params
 * @todo Missing error propagation when calling balancesSequence.add
 */
__private.loadTransactions = function(cb) {
	async.waterfall(
		[
			function(waterCb) {
				self.getNetwork((err, network) => {
					if (err) {
						return setImmediate(waterCb, err);
					}
					const peer =
						network.peers[Math.floor(Math.random() * network.peers.length)];
					return setImmediate(waterCb, null, peer);
				});
			},
			function(peer, waterCb) {
				library.logger.log(`Loading transactions from: ${peer.string}`);
				peer.rpc.getTransactions((err, res) => {
					if (err) {
						modules.peers.remove(peer);
						return setImmediate(waterCb, err);
					}
					library.schema.validate(
						res,
						definitions.WSTransactionsResponse,
						err => {
							if (err) {
								return setImmediate(waterCb, err[0].message);
							}
							return setImmediate(waterCb, null, peer, res.transactions);
						}
					);
				});
			},
			function(peer, transactions, waterCb) {
				async.eachSeries(
					transactions,
					(transaction, eachSeriesCb) => {
						const id = transaction ? transactions.id : 'null';

						try {
							transaction = library.logic.transaction.objectNormalize(
								transaction
							);
						} catch (e) {
							library.logger.debug('Transaction normalization failed', {
								id,
								err: e.toString(),
								module: 'loader',
								transaction,
							});

							library.logger.warn(
								['Transaction', id, 'is not valid, peer removed'].join(' '),
								peer.string
							);
							modules.peers.remove(peer.ip, peer.wsPort);

							return setImmediate(eachSeriesCb, e);
						}

						return setImmediate(eachSeriesCb);
					},
					err => setImmediate(waterCb, err, transactions)
				);
			},
			function(transactions, waterCb) {
				async.eachSeries(
					transactions,
					(transaction, eachSeriesCb) => {
						library.balancesSequence.add(
							cb => {
								transaction.bundled = true;
								modules.transactions.processUnconfirmedTransaction(
									transaction,
									false,
									cb
								);
							},
							err => {
								if (err) {
									// TODO: Validate if error propagation required
									library.logger.debug(err);
								}
								return setImmediate(eachSeriesCb);
							}
						);
					},
					waterCb
				);
			},
		],
		err => setImmediate(cb, err)
	);
};

/**
 * Loads blockchain upon application start:
 * 1. Checks mem tables:
 * - count blocks from `blocks` table
 * - get genesis block from `blocks` table
 * - count accounts from `mem_accounts` table by block id
 * - get rounds from `mem_round`
 * 2. Matches genesis block with database.
 * 3. Verifies snapshot mode.
 * 4. Recreates memory tables when neccesary:
 *  - Calls logic.account to resetMemTables
 *  - Calls block to load block. When blockchain ready emits a bus message.
 * 5. Detects orphaned blocks in `mem_accounts` and gets delegates.
 * 6. Loads last block and emits a bus message blockchain is ready.
 *
 * @private
 * @emits exit
 * @throws {string} On failure to match genesis block with database.
 * @todo Add @returns tag
 */
<<<<<<< HEAD
__private.loadBlockChain = function () {
	var offset = 0, limit = Number(library.config.loading.loadPerIteration) || 1000;

	function load (count) {
		__private.total = count;

		async.series({
			removeTables: function (seriesCb) {
				library.logic.account.removeTables(function (err) {
					if (err) {
						throw err;
					} else {
						return setImmediate(seriesCb);
					}
				});
			},
			createTables: function (seriesCb) {
				library.logic.account.createTables(function (err) {
					if (err) {
						throw err;
					} else {
						return setImmediate(seriesCb);
					}
				});
			},
			loadBlocksOffset: function (seriesCb) {
				async.until(
					function () {
						return count < offset;
					}, function (cb) {
					if (count > 1) {
						library.logger.info('Rebuilding blockchain, current block height: '  + (offset + 1));
					}
					modules.blocks.process.loadBlocksOffset(limit, offset, function (err, lastBlock) {
=======
__private.loadBlockChain = function() {
	let offset = 0;
	const limit = Number(library.config.loading.loadPerIteration) || 1000;

	/**
	 * Description of load.
	 *
	 * @todo Add @param tags
	 * @todo Add description for the function
	 */
	function load(count) {
		__private.total = count;
		async.series(
			{
				resetMemTables(seriesCb) {
					library.logic.account.resetMemTables(err => {
>>>>>>> 2a4460b6
						if (err) {
							throw err;
						} else {
							return setImmediate(seriesCb);
						}
					});
				},
				loadBlocksOffset(seriesCb) {
					async.until(
						() => count < offset,
						cb => {
							if (count > 1) {
								library.logger.info(
									`Rebuilding blockchain, current block height: ${offset + 1}`
								);
							}
							modules.blocks.process.loadBlocksOffset(
								limit,
								offset,
								(err, lastBlock) => {
									if (err) {
										return setImmediate(cb, err);
									}

									offset += limit;
									__private.lastBlock = lastBlock;

									return setImmediate(cb);
								}
							);
						},
						err => setImmediate(seriesCb, err)
					);
				},
			},
			err => {
				if (err) {
					library.logger.error(err);
					if (err.block) {
						library.logger.error(`Blockchain failed at: ${err.block.height}`);
						modules.blocks.chain.deleteAfterBlock(err.block.id, () => {
							library.logger.error('Blockchain clipped');
							library.bus.message('blockchainReady');
						});
					}
				} else {
					library.logger.info('Blockchain ready');
					library.bus.message('blockchainReady');
				}
			}
		);
	}

	/**
	 * Description of reload.
	 *
	 * @todo Add @returns and @param tags
	 * @todo Add description for the function
	 */
	function reload(count, message) {
		if (message) {
			library.logger.warn(message);
			library.logger.warn('Recreating memory tables');
		}

		return load(count);
	}

	/**
	 * Description of checkMemTables.
	 *
	 * @todo Add @returns and @param tags
	 * @todo Add description for the function
	 */
	function checkMemTables(t) {
		const promises = [
			t.blocks.count(),
			t.blocks.getGenesisBlock(),
			t.rounds.getMemRounds(),
			t.delegates.countDuplicatedDelegates(),
		];

		return t.batch(promises);
	}

	/**
	 * Description of matchGenesisBlock.
	 *
	 * @todo Add @throws and @param tags
	 * @todo Add description for the function
	 */
	function matchGenesisBlock(row) {
		if (row) {
			const matched =
				row.id === __private.genesisBlock.block.id &&
				row.payloadHash.toString('hex') ===
					__private.genesisBlock.block.payloadHash &&
				row.blockSignature.toString('hex') ===
					__private.genesisBlock.block.blockSignature;
			if (matched) {
				library.logger.info('Genesis block matched with database');
			} else {
				throw 'Failed to match genesis block with database';
			}
		}
	}

	library.db
		.task(checkMemTables)
		.spread(
			(
				blocksCount,
				getGenesisBlock,
				getMemRounds,
				duplicatedDelegatesCount
			) => {
				library.logger.info(`Blocks ${blocksCount}`);

				const round = slots.calcRound(blocksCount);

				if (blocksCount === 1) {
					return reload(blocksCount);
				}

				matchGenesisBlock(getGenesisBlock[0]);

<<<<<<< HEAD
		var verify = verifySnapshot(count, round);

		if (verify) {
			return reload(count, 'Blocks verification enabled');
		}
=======
				if (library.config.loading.snapshotRound) {
					return __private.createSnapshot(blocksCount);
				}
>>>>>>> 2a4460b6

				const unapplied = getMemRounds.filter(
					row => row.round !== String(round)
				);

				if (unapplied.length > 0) {
					return reload(blocksCount, 'Detected unapplied rounds in mem_round');
				}

				if (duplicatedDelegatesCount > 0) {
					library.logger.error(
						'Delegates table corrupted with duplicated entries'
					);
					return process.emit('exit');
				}

				function updateMemAccounts(t) {
					const promises = [
						t.accounts.updateMemAccounts(),
						t.accounts.getDelegates(),
					];
					return t.batch(promises);
				}

				return library.db
					.task(updateMemAccounts)
					.spread((updateMemAccounts, getDelegates) => {
						if (getDelegates.length === 0) {
							return reload(blocksCount, 'No delegates found');
						}

						modules.blocks.utils.loadLastBlock((err, block) => {
							if (err) {
								return reload(blocksCount, err || 'Failed to load last block');
							}
							__private.lastBlock = block;
							library.logger.info('Blockchain ready');
							library.bus.message('blockchainReady');
						});
					});
			}
		)
		.catch(err => {
			library.logger.error(err.stack || err);
			return process.emit('exit');
		});
};

/**
 * Snapshot creation - performs rebuild of accounts states from blockchain data
 *
 * @private
 * @emits snapshotFinished
 * @throws {Error} When blockchain is shorter than one round of blocks
 */
__private.createSnapshot = height => {
	library.logger.info('Snapshot mode enabled');

	// Single round contains amount of blocks equal to number of active delegates
	if (height < constants.activeDelegates) {
		throw new Error(
			'Unable to create snapshot, blockchain should contain at least one round of blocks'
		);
	}

	const snapshotRound = library.config.loading.snapshotRound;
	const totalRounds = Math.floor(height / constants.activeDelegates);
	const targetRound = isNaN(snapshotRound)
		? totalRounds
		: Math.min(totalRounds, snapshotRound);
	const targetHeight = targetRound * constants.activeDelegates;

	library.logger.info(
		`Snapshotting to end of round: ${targetRound}, height: ${targetHeight}`
	);

	let currentHeight = 1;
	async.series(
		{
			resetMemTables(seriesCb) {
				library.logic.account.resetMemTables(seriesCb);
			},
			loadBlocksOffset(seriesCb) {
				async.until(
					() => targetHeight < currentHeight,
					untilCb => {
						library.logger.info(
							`Rebuilding accounts states, current round: ${slots.calcRound(
								currentHeight
							)}, height: ${currentHeight}`
						);
						modules.blocks.process.loadBlocksOffset(
							constants.activeDelegates,
							currentHeight,
							loadBlocksOffsetErr => {
								currentHeight += constants.activeDelegates;
								return setImmediate(untilCb, loadBlocksOffsetErr);
							}
						);
					},
					seriesCb
				);
			},
			truncateBlocks(seriesCb) {
				library.db.blocks
					.deleteBlocksAfterHeight(targetHeight)
					.then(() => setImmediate(seriesCb))
					.catch(err => setImmediate(seriesCb, err));
			},
		},
		__private.snapshotFinished
	);
};

/**
 * Executed when snapshot creation is complete.
 *
 * @private
 * @param {err} Error if any
 * @emits cleanup
 */
__private.snapshotFinished = err => {
	if (err) {
		library.logger.error('Snapshot creation failed', err);
	} else {
		library.logger.info('Snapshot creation finished');
	}
	process.emit('cleanup');
};

/**
 * Loads blocks from network.
 *
 * @private
 * @param {function} cb
 * @returns {setImmediateCallback} cb, err
 * @todo Add description for the params
 */
__private.loadBlocksFromNetwork = function(cb) {
	let errorCount = 0;
	let loaded = false;

	async.whilst(
		() => !loaded && errorCount < 5,
		next => {
			self.getNetwork((err, network) => {
				if (err) {
					errorCount += 1;
					return next();
				}
				const peer =
					network.peers[Math.floor(Math.random() * network.peers.length)];
				let lastBlock = modules.blocks.lastBlock.get();

				function loadBlocks() {
					__private.blocksToSync = peer.height;

					modules.blocks.process.loadBlocksFromPeer(
						peer,
						(err, lastValidBlock) => {
							if (err) {
								library.logger.error(err.toString());
								library.logger.error(
									`Failed to load blocks from: ${peer.string}`
								);
								errorCount += 1;
							}
							loaded = lastValidBlock.id === lastBlock.id;
							lastBlock = null;
							lastValidBlock = null;
							next();
						}
					);
				}

				/**
				 * Description of getCommonBlock.
				 *
				 * @todo Add @returns and @param tags
				 * @todo Add description for the function
				 */
				function getCommonBlock(cb) {
					library.logger.info(`Looking for common block with: ${peer.string}`);
					modules.blocks.process.getCommonBlock(
						peer,
						lastBlock.height,
						(err, commonBlock) => {
							if (!commonBlock) {
								if (err) {
									library.logger.error(err.toString());
								}
								library.logger.error(
									`Failed to find common block with: ${peer.string}`
								);
								errorCount += 1;
								return next();
							}
							library.logger.info(
								[
									'Found common block:',
									commonBlock.id,
									'with:',
									peer.string,
								].join(' ')
							);
							return setImmediate(cb);
						}
					);
				}
				if (lastBlock.height === 1) {
					loadBlocks();
				} else {
					getCommonBlock(loadBlocks);
				}
			});
		},
		err => {
			if (err) {
				library.logger.error('Failed to load blocks from network', err);
				return setImmediate(cb, err);
			}
			return setImmediate(cb);
		}
	);
};

/**
 * Performs sync operation:
 * - Undoes unconfirmed transactions.
 * - Establishes broadhash consensus before sync.
 * - Performs sync operation: loads blocks from network.
 * - Update headers: broadhash and height
 * - Notify remote peers about our new headers
 * - Establishes broadhash consensus after sync.
 * - Applies unconfirmed transactions.
 *
 * @private
<<<<<<< HEAD
 * @implements {async.series}
 * @implements {modules.transport.getPeers}
 * @implements {__private.loadBlocksFromNetwork}
 * @implements {modules.system.update}
=======
>>>>>>> 2a4460b6
 * @param {function} cb
 * @todo Check err actions
 * @todo Add description for the params
 */
__private.sync = function(cb) {
	library.logger.info('Starting sync');
	library.bus.message('syncStarted');

	__private.isActive = true;
	__private.syncTrigger(true);

<<<<<<< HEAD
	async.series({
		getPeersBefore: function (seriesCb) {
			library.logger.debug('Establishing broadhash consensus before sync');
			return modules.transport.getPeers({limit: constants.maxPeers}, seriesCb);
		},
		loadBlocksFromNetwork: function (seriesCb) {
			return __private.loadBlocksFromNetwork(seriesCb);
		},
		updateSystem: function (seriesCb) {
			return modules.system.update(seriesCb);
		},
		getPeersAfter: function (seriesCb) {
			library.logger.debug('Establishing broadhash consensus after sync');
			return modules.transport.getPeers({limit: constants.maxPeers}, seriesCb);
=======
	async.series(
		{
			getPeersBefore(seriesCb) {
				library.logger.debug('Establishing broadhash consensus before sync');
				return modules.transport.getPeers(
					{ limit: constants.maxPeers },
					seriesCb
				);
			},
			loadBlocksFromNetwork(seriesCb) {
				return __private.loadBlocksFromNetwork(seriesCb);
			},
			updateSystemHeaders(seriesCb) {
				// Update our own headers: broadhash and height
				modules.system.update(seriesCb);
			},
			broadcastHeaders(seriesCb) {
				// Notify all remote peers about our new headers
				modules.transport.broadcastHeaders(seriesCb);
			},
			getPeersAfter(seriesCb) {
				library.logger.debug('Establishing broadhash consensus after sync');
				return modules.transport.getPeers(
					{ limit: constants.maxPeers },
					seriesCb
				);
			},
		},
		err => {
			__private.isActive = false;
			__private.syncTrigger(false);
			__private.blocksToSync = 0;

			library.logger.info('Finished sync');
			library.bus.message('syncFinished');
			return setImmediate(cb, err);
>>>>>>> 2a4460b6
		}
	);
};

/**
 * Establishes a list of "good" peers.
 *
 * @private
 * @param {array<Peer>} peers
 * @returns {Object} height number, peers array
 * @todo Add description for the params
 */
Loader.prototype.findGoodPeers = function(peers) {
	const lastBlockHeight = modules.blocks.lastBlock.get().height;
	library.logger.trace('Good peers - received', { count: peers.length });

	peers = peers.filter(
		item =>
			// Remove unreachable peers or heights below last block height
			item != null && item.height >= lastBlockHeight
	);

	library.logger.trace('Good peers - filtered', { count: peers.length });

	// No peers found
	if (peers.length === 0) {
		return { height: 0, peers: [] };
	}
	// Order peers by descending height
	peers = peers.sort((a, b) => b.height - a.height);

	const histogram = {};
	let max = 0;
	let height;

	// Aggregate height by 2. TODO: To be changed if node latency increases?
	const aggregation = 2;

	// Perform histogram calculation, together with histogram maximum
	for (const i in peers) {
		const val = parseInt(peers[i].height / aggregation) * aggregation;
		histogram[val] = (histogram[val] ? histogram[val] : 0) + 1;

		if (histogram[val] > max) {
			max = histogram[val];
			height = val;
		}
	}

	// Perform histogram cut of peers too far from histogram maximum
	peers = peers
		.filter(item => item && Math.abs(height - item.height) < aggregation + 1)
		.map(item => library.logic.peers.create(item));

	library.logger.trace('Good peers - accepted', { count: peers.length });
	library.logger.debug(
		'Good peers',
		peers.map(peer => `${peer.ip}.${peer.wsPort}`)
	);

	return { height, peers };
};

// Public methods
/**
 * Gets a list of "good" peers from network.
 *
 * @param {function} cb
 * @returns {setImmediateCallback} cb, err, good peers
 * @todo Add description for the params
 */
Loader.prototype.getNetwork = function(cb) {
	const peers = library.logic.peers.listRandomConnected({
		limit: constants.maxPeers,
	});
	__private.network = self.findGoodPeers(peers);

	if (!__private.network.peers.length) {
		return setImmediate(cb, 'Failed to find enough good peers');
	}
	return setImmediate(cb, null, __private.network);
};

/**
 * Checks if private constiable syncIntervalId has value.
 *
 * @returns {boolean} True if syncIntervalId has value
 */
Loader.prototype.syncing = function() {
	return !!__private.syncIntervalId;
};

/**
 * Checks if `modules` is loaded.
 *
 * @returns {boolean} True if `modules` is loaded
 */
Loader.prototype.isLoaded = function() {
	return !!modules;
};

/**
 * Checks private constiable loaded.
 *
 * @returns {boolean} False if not loaded
 */
Loader.prototype.loaded = function() {
	return !!__private.loaded;
};

// Events
/**
 * Pulls Transactions and signatures.
 *
 * @returns {function} Calling __private.syncTimer()
 */
Loader.prototype.onPeersReady = function() {
	library.logger.trace('Peers ready', { module: 'loader' });
	// Enforce sync early
	if (library.config.syncing.active) {
		__private.syncTimer();
	}

	setImmediate(() => {
		async.series(
			{
				loadTransactions(seriesCb) {
					if (__private.loaded) {
						async.retry(__private.retries, __private.loadTransactions, err => {
							if (err) {
								library.logger.log('Unconfirmed transactions loader', err);
							}

							return setImmediate(seriesCb);
						});
					} else {
						return setImmediate(seriesCb);
					}
				},
				loadSignatures(seriesCb) {
					if (__private.loaded) {
						async.retry(__private.retries, __private.loadSignatures, err => {
							if (err) {
								library.logger.log('Signatures loader', err);
							}

							return setImmediate(seriesCb);
						});
					} else {
						return setImmediate(seriesCb);
					}
				},
			},
			err => {
				library.logger.trace('Transactions and signatures pulled', err);
			}
		);
	});
};

/**
 * Assigns needed modules from scope to private modules constiable.
 *
 * @param {modules} scope
 * @returns {function} Calling __private.loadBlockChain
 * @todo Add description for the params
 */
Loader.prototype.onBind = function(scope) {
	modules = {
		transactions: scope.transactions,
		blocks: scope.blocks,
		peers: scope.peers,
		rounds: scope.rounds,
		transport: scope.transport,
		multisignatures: scope.multisignatures,
		system: scope.system,
	};

	definitions = scope.swagger.definitions;

	__private.loadBlockChain();
};

/**
 * Sets private constiable loaded to true.
 */
Loader.prototype.onBlockchainReady = function() {
	__private.loaded = true;
};

/**
 * Sets private constiable loaded to false.
 *
 * @param {function} cb
 * @returns {setImmediateCallback} cb
 * @todo Add description for the params
 */
Loader.prototype.cleanup = function(cb) {
	__private.loaded = false;
	return setImmediate(cb);
};

// Export
module.exports = Loader;<|MERGE_RESOLUTION|>--- conflicted
+++ resolved
@@ -366,42 +366,6 @@
  * @throws {string} On failure to match genesis block with database.
  * @todo Add @returns tag
  */
-<<<<<<< HEAD
-__private.loadBlockChain = function () {
-	var offset = 0, limit = Number(library.config.loading.loadPerIteration) || 1000;
-
-	function load (count) {
-		__private.total = count;
-
-		async.series({
-			removeTables: function (seriesCb) {
-				library.logic.account.removeTables(function (err) {
-					if (err) {
-						throw err;
-					} else {
-						return setImmediate(seriesCb);
-					}
-				});
-			},
-			createTables: function (seriesCb) {
-				library.logic.account.createTables(function (err) {
-					if (err) {
-						throw err;
-					} else {
-						return setImmediate(seriesCb);
-					}
-				});
-			},
-			loadBlocksOffset: function (seriesCb) {
-				async.until(
-					function () {
-						return count < offset;
-					}, function (cb) {
-					if (count > 1) {
-						library.logger.info('Rebuilding blockchain, current block height: '  + (offset + 1));
-					}
-					modules.blocks.process.loadBlocksOffset(limit, offset, function (err, lastBlock) {
-=======
 __private.loadBlockChain = function() {
 	let offset = 0;
 	const limit = Number(library.config.loading.loadPerIteration) || 1000;
@@ -418,7 +382,6 @@
 			{
 				resetMemTables(seriesCb) {
 					library.logic.account.resetMemTables(err => {
->>>>>>> 2a4460b6
 						if (err) {
 							throw err;
 						} else {
@@ -545,17 +508,9 @@
 
 				matchGenesisBlock(getGenesisBlock[0]);
 
-<<<<<<< HEAD
-		var verify = verifySnapshot(count, round);
-
-		if (verify) {
-			return reload(count, 'Blocks verification enabled');
-		}
-=======
 				if (library.config.loading.snapshotRound) {
 					return __private.createSnapshot(blocksCount);
 				}
->>>>>>> 2a4460b6
 
 				const unapplied = getMemRounds.filter(
 					row => row.round !== String(round)
@@ -793,13 +748,6 @@
  * - Applies unconfirmed transactions.
  *
  * @private
-<<<<<<< HEAD
- * @implements {async.series}
- * @implements {modules.transport.getPeers}
- * @implements {__private.loadBlocksFromNetwork}
- * @implements {modules.system.update}
-=======
->>>>>>> 2a4460b6
  * @param {function} cb
  * @todo Check err actions
  * @todo Add description for the params
@@ -811,22 +759,6 @@
 	__private.isActive = true;
 	__private.syncTrigger(true);
 
-<<<<<<< HEAD
-	async.series({
-		getPeersBefore: function (seriesCb) {
-			library.logger.debug('Establishing broadhash consensus before sync');
-			return modules.transport.getPeers({limit: constants.maxPeers}, seriesCb);
-		},
-		loadBlocksFromNetwork: function (seriesCb) {
-			return __private.loadBlocksFromNetwork(seriesCb);
-		},
-		updateSystem: function (seriesCb) {
-			return modules.system.update(seriesCb);
-		},
-		getPeersAfter: function (seriesCb) {
-			library.logger.debug('Establishing broadhash consensus after sync');
-			return modules.transport.getPeers({limit: constants.maxPeers}, seriesCb);
-=======
 	async.series(
 		{
 			getPeersBefore(seriesCb) {
@@ -863,7 +795,6 @@
 			library.logger.info('Finished sync');
 			library.bus.message('syncFinished');
 			return setImmediate(cb, err);
->>>>>>> 2a4460b6
 		}
 	);
 };
