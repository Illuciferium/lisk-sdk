/*
 * Copyright © 2018 Lisk Foundation
 *
 * See the LICENSE file at the top-level directory of this distribution
 * for licensing information.
 *
 * Unless otherwise agreed in a custom licensing agreement with the Lisk Foundation,
 * no part of this software, including this file, may be copied, modified,
 * propagated, or distributed except according to the terms contained in the
 * LICENSE file.
 *
 * Removal or modification of this copyright notice is prohibited.
 */

'use strict';

const Promise = require('bluebird');
const async = require('async');
const transactionTypes = require('../../helpers/transaction_types.js');

let modules;
let library;
let self;
const __private = {};

/**
 * Main chain logic. Allows set information. Initializes library.
 *
 * @class
 * @memberof modules.blocks
 * @see Parent: {@link modules.blocks}
 * @requires async
 * @requires bluebird
 * @requires helpers/transaction_types
 * @param {Object} logger
 * @param {Block} block
 * @param {Transaction} transaction
 * @param {Database} db
 * @param {Object} genesisblock
 * @param {bus} bus
 * @param {Sequence} balancesSequence
 * @todo Add description for the params
 */
class Chain {
	constructor(
		logger,
		block,
		transaction,
		db,
		genesisblock,
		bus,
		balancesSequence
	) {
		library = {
			logger,
			db,
			genesisblock,
			bus,
			balancesSequence,
			logic: {
				block,
				transaction,
			},
		};
		self = this;

		library.logger.trace('Blocks->Chain: Submodule initialized.');
		return self;
	}
}

/**
 * Save genesis block to database.
 *
 * @param  {function} cb - Callback function
 * @returns {function} cb - Callback function from params (through setImmediate)
 * @returns {Object} cb.err - Error if occurred
 */
Chain.prototype.saveGenesisBlock = function(cb) {
	// Check if genesis block ID already exists in the database
	// FIXME: Duplicated, there is another SQL query that we can use for that
	library.db.blocks
		.getGenesisBlockId(library.genesisblock.block.id)
		.then(rows => {
			const blockId = rows.length && rows[0].id;

			if (!blockId) {
				// If there is no block with genesis ID - save to database
				// WARNING: DB_WRITE
				// FIXME: This will fail if we already have genesis block in database, but with different ID
				self.saveBlock(library.genesisblock.block, err =>
					setImmediate(cb, err)
				);
			} else {
				return setImmediate(cb);
			}
		})
		.catch(err => {
			library.logger.error(err.stack);
			return setImmediate(cb, 'Blocks#saveGenesisBlock error');
		});
};

/**
 * Save block with transactions to database.
 *
 * @param {Object} block - Full normalized block
 * @param {function} cb - Callback function
 * @returns {Function|afterSave} cb - If SQL transaction was OK - returns safterSave execution, if not returns callback function from params (through setImmediate)
 * @returns {string} cb.err - Error if occurred
 */
Chain.prototype.saveBlock = function(block, cb, tx) {
	block.transactions.map(transaction => {
		transaction.blockId = block.id;

		return transaction;
	});

	function saveBlockBatch(tx) {
		const promises = [tx.blocks.save(block)];

		if (block.transactions.length) {
			promises.push(tx.transactions.save(block.transactions));
		}

		tx
			.batch(promises)
			.then(() => __private.afterSave(block, cb))
			.catch(err => {
				library.logger.error(err.stack);
				return setImmediate(cb, 'Blocks#saveBlock error');
			});
	}

	// If there is already a running transaction use it
	if (tx) {
		saveBlockBatch(tx);
	} else {
		// Prepare and execute SQL transaction
		// WARNING: DB_WRITE
		library.db.tx('Chain:saveBlock', t => {
			saveBlockBatch(t);
		});
	}
};

/**
 * Execute afterSave callback for transactions depends on transaction type.
 *
 * @private
 * @func afterSave
 * @param {Object} block - Full normalized block
 * @param {function} cb - Callback function
 * @returns {function} cb - Callback function from params (through setImmediate)
 * @returns {Object} cb.err - Error if occurred
 */
__private.afterSave = function(block, cb) {
	library.bus.message('transactionsSaved', block.transactions);
	async.eachSeries(
		block.transactions,
		(transaction, cb) => library.logic.transaction.afterSave(transaction, cb),
		err => setImmediate(cb, err)
	);
};

/**
 * Deletes block from blocks table.
 *
 * @param {number} blockId - ID of block to delete
 * @param {function} cb - Callback function
 * @returns {function} cb - Callback function from params (through setImmediate)
 * @returns {Object} cb.err - String if SQL error occurred, null if success
 */
Chain.prototype.deleteBlock = function(blockId, cb) {
	// Delete block with ID from blocks table
	// WARNING: DB_WRITE
	library.db.blocks
		.deleteBlock(blockId)
		.then(() => setImmediate(cb))
		.catch(err => {
			library.logger.error(err.stack);
			return setImmediate(cb, 'Blocks#deleteBlock error');
		});
};

/**
 * Deletes all blocks with height >= supplied block ID.
 *
 * @param {number} blockId - ID of block to begin with
 * @param {function} cb - Callback function
 * @returns {function} cb - Callback function from params (through setImmediate)
 * @returns {Object} cb.err - SQL error
 * @returns {Object} cb.res - SQL response
 */
Chain.prototype.deleteAfterBlock = function(blockId, cb) {
	library.db.blocks
		.deleteAfterBlock(blockId)
		.then(res => setImmediate(cb, null, res))
		.catch(err => {
			library.logger.error(err.stack);
			return setImmediate(cb, 'Blocks#deleteAfterBlock error');
		});
};

/**
 * Apply genesis block's transactions to blockchain.
 *
 * @param {Object} block - Full normalized genesis block
 * @param {function} cb - Callback function
 * @returns {function} cb - Callback function from params (through setImmediate)
 * @returns {Object} cb.err - Error if occurred
 */
Chain.prototype.applyGenesisBlock = function(block, cb) {
	// Sort transactions included in block
	block.transactions = block.transactions.sort(a => {
		if (a.type === transactionTypes.VOTE) {
			return 1;
		}
		return 0;
	});
	// Initialize block progress tracker
	const tracker = modules.blocks.utils.getBlockProgressLogger(
		block.transactions.length,
		block.transactions.length / 100,
		'Genesis block loading'
	);
	async.eachSeries(
		block.transactions,
		(transaction, cb) => {
			// Apply transactions through setAccountAndGet, bypassing unconfirmed/confirmed states
			// FIXME: Poor performance - every transaction cause SQL query to be executed
			// WARNING: DB_WRITE
			modules.accounts.setAccountAndGet(
				{ publicKey: transaction.senderPublicKey },
				(err, sender) => {
					if (err) {
						return setImmediate(cb, {
							message: err,
							transaction,
							block,
						});
					}
					// Apply transaction to confirmed & unconfirmed balances
					// WARNING: DB_WRITE
					__private.applyTransaction(block, transaction, sender, cb);
					// Update block progress tracker
					tracker.applyNext();
				}
			);
		},
		err => {
			if (err) {
				// If genesis block is invalid, kill the node...
				return process.exit(0);
			}
			// Set genesis block as last block
			modules.blocks.lastBlock.set(block);
			// Tick round
			// WARNING: DB_WRITE
			modules.rounds.tick(block, cb);
		}
	);
};

/**
 * Apply transaction to unconfirmed and confirmed.
 *
 * @private
 * @func applyTransaction
 * @param {Object} block - Block object
 * @param {Object} transaction - Transaction object
 * @param {Object} sender - Sender account
 * @param {function} cb - Callback function
 * @returns {function} cb - Callback function from params (through setImmediate)
 * @returns {Object} cb.err - Error if occurred
 */
__private.applyTransaction = function(block, transaction, sender, cb) {
	// FIXME: Not sure about flow here, when nodes have different transactions - 'applyUnconfirmed' can fail but 'apply' can be ok
	modules.transactions.applyUnconfirmed(transaction, sender, err => {
		if (err) {
			return setImmediate(cb, {
				message: err,
				transaction,
				block,
			});
		}

		modules.transactions.apply(transaction, block, sender, err => {
			if (err) {
				return setImmediate(cb, {
					message: `Failed to apply transaction: ${transaction.id}`,
					transaction,
					block,
				});
			}
			return setImmediate(cb);
		});
	});
};

/**
 * Description of the function.
 *
 * @param  {Object}   block - Full normalized genesis block
 * @param  {function} cb - Callback function
 * @returns {function} cb - Callback function from params (through setImmediate)
 * @returns {Object}   cb.err - Error if occurred
 * @todo Add description for the function
 */
Chain.prototype.applyBlock = function(block, saveBlock, cb) {
<<<<<<< HEAD
	// Transactions to rewind in case of error.
	let appliedTransactions = {};

	const undoUnconfirmedListStep = function(tx) {
		return new Promise((resolve, reject) => {
			modules.transactions.undoUnconfirmedList(err => {
				if (err) {
					// Fatal error, memory tables will be inconsistent
					library.logger.error('Failed to undo unconfirmed list', err);
					const errObj = new Error('Failed to undo unconfirmed list');
					reject(errObj);
				} else {
					return setImmediate(resolve);
				}
			}, tx);
=======
	var undoUnconfirmedListStep = function(cb) {
		modules.transactions.undoUnconfirmedList(err => {
			if (err) {
				// Fatal error, memory tables will be inconsistent
				library.logger.error('Failed to undo unconfirmed list', err);
				var errObj = new Error('Failed to undo unconfirmed list');
				return setImmediate(cb, errObj);
			}
			return setImmediate(cb);
>>>>>>> 06e745e6
		});
	};

	/**
	 * Apply transactions to unconfirmed mem_accounts fields.
	 *
	 * @private
	 * @func applyUnconfirmedStep
	 * @param {Object} tx
	 * @todo Add description for the params
	 * @todo Add @returns tag
	 */
	const applyUnconfirmedStep = function(tx) {
		return Promise.mapSeries(
			block.transactions,
			transaction =>
				new Promise((resolve, reject) => {
					modules.accounts.setAccountAndGet(
						{ publicKey: transaction.senderPublicKey },
						(accountErr, sender) => {
							if (accountErr) {
								const err = `Failed to get account to apply unconfirmed transaction: ${
									transaction.id
								} '-' ${accountErr}`;
								library.logger.error(err);
								library.logger.error('Transaction', transaction);
								return setImmediate(reject, err);
							}
							// DATABASE: write
							modules.transactions.applyUnconfirmed(
								transaction,
								sender,
								err => {
									if (err) {
										err = `Failed to apply unconfirmed transaction: ${
											transaction.id
										} '-' ${err}`;
										library.logger.error(err);
										library.logger.error('Transaction', transaction);
										return setImmediate(reject, err);
									}

									return setImmediate(resolve);
								},
								tx
							);
						},
						tx
					);
				})
		);
	};

	/**
	 * Description of the function.
	 *
	 * @private
	 * @func applyConfirmedStep
	 * @param {Object} tx
	 * @todo Add description for the function and the params
	 * @todo Add @returns tag
	 */
	const applyConfirmedStep = function(tx) {
		return Promise.mapSeries(
			block.transactions,
			transaction =>
				new Promise((resolve, reject) => {
					modules.accounts.getAccount(
						{ publicKey: transaction.senderPublicKey },
						(accountErr, sender) => {
							if (accountErr) {
								const err = `Failed to get account to apply transaction: ${
									transaction.id
								} '-' ${accountErr}`;
								library.logger.error(err);
								library.logger.error('Transaction', transaction);
								return setImmediate(reject, err);
							}
							// DATABASE: write
							modules.transactions.apply(
								transaction,
								block,
								sender,
								err => {
									if (err) {
										// Fatal error, memory tables will be inconsistent
										err = `Failed to apply transaction: ${
											transaction.id
										} - ${err}`;
										library.logger.error(err);
										library.logger.error('Transaction', transaction);

										return setImmediate(reject, err);
									}
									return setImmediate(resolve);
								},
								tx
							);
						},
						tx
					);
				})
		);
	};

	/**
	 * Description of the function.
	 *
	 * @private
	 * @func saveBlockStep
	 * @param {Object} tx
	 * @todo Add description for the function and the params
	 * @todo Add @returns tag
	 */
	const saveBlockStep = function(tx) {
		return new Promise((resolve, reject) => {
			modules.blocks.lastBlock.set(block);

			if (saveBlock) {
				// DATABASE: write
				self.saveBlock(
					block,
					err => {
						if (err) {
							// Fatal error, memory tables will be inconsistent
							library.logger.error('Failed to save block...', err);
							library.logger.error('Block', block);
<<<<<<< HEAD
							const errObj = new Error('Failed to save block');
							reject(errObj);
=======
							var errObj = new Error('Failed to save block');
							return setImmediate(reject, errObj);
>>>>>>> 06e745e6
						}

						library.logger.debug(
							`Block applied correctly with ${
								block.transactions.length
							} transactions`
						);
						library.bus.message('newBlock', block);

						// DATABASE write. Update delegates accounts
						modules.rounds.tick(
							block,
							err => {
								if (err) {
									return setImmediate(reject, err);
								}
								return setImmediate(resolve);
							},
							tx
						);
					},
					tx
				);
			} else {
				library.bus.message('newBlock', block);

				// DATABASE write. Update delegates accounts
				modules.rounds.tick(
					block,
					err => {
						if (err) {
							return setImmediate(reject, err);
						}
						return setImmediate(resolve);
					},
					tx
				);
			}
		});
	};

	undoUnconfirmedListStep(err => {
		if (err) {
			return setImmediate(cb, err);
		}
		library.db
			.tx('Chain:applyBlock', tx => {
				modules.blocks.isActive.set(true);

				return applyUnconfirmedStep(tx)
					.then(() => applyConfirmedStep(tx))
					.then(() => saveBlockStep(tx));
			})
			.then(() => {
				// Remove block transactions from transaction pool
				block.transactions.forEach(transaction => {
					modules.transactions.removeUnconfirmedTransaction(transaction.id);
				});
				modules.blocks.isActive.set(false);
				block = null;
				return setImmediate(cb, null);
			})
			.catch(reason => {
				modules.blocks.isActive.set(false);
				block = null;
				// Finish here if snapshotting.
				// FIXME: Not the best place to do that
				if (reason === 'Snapshot finished') {
					library.logger.info(reason);
					process.emit('SIGTERM');
				}

				return setImmediate(cb, reason);
			});
	});
};

/**
 * Broadcast reduced block to increase network performance.
 *
 * @param {Object} reducedBlock - Block without empty/insignificant properties
 * @param {boolean} broadcast - Indicator that block needs to be broadcasted
 */
Chain.prototype.broadcastReducedBlock = function(reducedBlock, broadcast) {
	library.bus.message('broadcastBlock', reducedBlock, broadcast);
};

/**
 * Deletes last block, undo transactions, recalculate round.
 *
 * @param  {function} cb - Callback function
 * @returns {function} cb - Callback function from params (through setImmediate)
 * @returns {Object} cb.err - Error
 * @returns {Object} cb.obj - New last block
 */
__private.popLastBlock = function(oldLastBlock, cb) {
	// Execute in sequence via balancesSequence
	library.balancesSequence.add(cb => {
		// Load previous block from full_blocks_list table
		// TODO: Can be inefficient, need performnce tests
		modules.blocks.utils.loadBlocksPart(
			{ id: oldLastBlock.previousBlock },
			(err, blocks) => {
				if (err || !blocks.length) {
					return setImmediate(cb, err || 'previousBlock is null');
				}

				const previousBlock = blocks[0];

				// Reverse order of transactions in last blocks...
				async.eachSeries(
					oldLastBlock.transactions.reverse(),
					(transaction, cb) => {
						async.series(
							[
								function(cb) {
									// Retrieve sender by public key
									modules.accounts.getAccount(
										{ publicKey: transaction.senderPublicKey },
										(err, sender) => {
											if (err) {
												return setImmediate(cb, err);
											}
											// Undoing confirmed transaction - refresh confirmed balance (see: logic.transaction.undo, logic.transfer.undo)
											// WARNING: DB_WRITE
											modules.transactions.undo(
												transaction,
												oldLastBlock,
												sender,
												cb
											);
										}
									);
								},
								function(cb) {
									// Undoing unconfirmed transaction - refresh unconfirmed balance (see: logic.transaction.undoUnconfirmed)
									// WARNING: DB_WRITE
									modules.transactions.undoUnconfirmed(transaction, cb);
								},
								function(cb) {
									return setImmediate(cb);
								},
							],
							cb
						);
					},
					err => {
						if (err) {
							// Fatal error, memory tables will be inconsistent
							library.logger.error('Failed to undo transactions', err);

							return process.exit(0);
						}

						// Perform backward tick on rounds
						// WARNING: DB_WRITE
						modules.rounds.backwardTick(oldLastBlock, previousBlock, err => {
							if (err) {
								// Fatal error, memory tables will be inconsistent
								library.logger.error('Failed to perform backwards tick', err);

								return process.exit(0);
							}

							// Delete last block from blockchain
							// WARNING: Db_WRITE
							self.deleteBlock(oldLastBlock.id, err => {
								if (err) {
									// Fatal error, memory tables will be inconsistent
									library.logger.error('Failed to delete block', err);

									return process.exit(0);
								}

								return setImmediate(cb, null, previousBlock);
							});
						});
					}
				);
			}
		);
	}, cb);
};

/**
 * Deletes last block.
 *
 * @func deleteLastBlock
 * @param  {function} cb - Callback function
 * @returns {function} cb - Callback function from params (through setImmediate)
 * @returns {Object} cb.err - Error if occurred
 * @returns {Object} cb.obj - New last block
 */
Chain.prototype.deleteLastBlock = function(cb) {
	let lastBlock = modules.blocks.lastBlock.get();
	library.logger.warn('Deleting last block', lastBlock);

	if (lastBlock.height === 1) {
		return setImmediate(cb, 'Cannot delete genesis block');
	}

	async.waterfall(
		[
			function(seriesCb) {
				// Delete last block, replace last block with previous block, undo things
				__private.popLastBlock(lastBlock, (err, newLastBlock) => {
					if (err) {
						library.logger.error('Error deleting last block', lastBlock);
					}
					return setImmediate(seriesCb, err, newLastBlock);
				});
			},
			function(newLastBlock, seriesCb) {
				// Put transactions back into transaction pool
				modules.transactions.receiveTransactions(
					lastBlock.transactions.reverse(),
					false,
					err => {
						if (err) {
							library.logger.error('Error adding transactions', lastBlock);
						}
						// Replace last block with previous
						lastBlock = modules.blocks.lastBlock.set(newLastBlock);
						return setImmediate(seriesCb, err, lastBlock);
					}
				);
			},
		],
		cb
	);
};

/**
 * Recover chain - wrapper for deleteLastBlock.
 *
 * @private
 * @func recoverChain
 * @param  {function} cb - Callback function
 * @returns {function} cb - Callback function from params (through setImmediate)
 * @returns {Object} cb.err - Error if occurred
 */
Chain.prototype.recoverChain = function(cb) {
	library.logger.warn('Chain comparison failed, starting recovery');
	self.deleteLastBlock((err, newLastBlock) => {
		if (err) {
			library.logger.error('Recovery failed');
		} else {
			library.logger.info('Recovery complete, new last block', newLastBlock.id);
		}
		return setImmediate(cb, err);
	});
};

/**
 * Handle modules initialization:
 * - accounts
 * - blocks
 * - rounds
 * - transactions
 *
 * @param {modules} scope - Exposed modules
 */
Chain.prototype.onBind = function(scope) {
	library.logger.trace('Blocks->Chain: Shared modules bind.');
	modules = {
		accounts: scope.accounts,
		blocks: scope.blocks,
		rounds: scope.rounds,
		transactions: scope.transactions,
	};

	// Set module as loaded
	__private.loaded = true;
};

module.exports = Chain;<|MERGE_RESOLUTION|>--- conflicted
+++ resolved
@@ -308,33 +308,15 @@
  * @todo Add description for the function
  */
 Chain.prototype.applyBlock = function(block, saveBlock, cb) {
-<<<<<<< HEAD
-	// Transactions to rewind in case of error.
-	let appliedTransactions = {};
-
-	const undoUnconfirmedListStep = function(tx) {
-		return new Promise((resolve, reject) => {
-			modules.transactions.undoUnconfirmedList(err => {
-				if (err) {
-					// Fatal error, memory tables will be inconsistent
-					library.logger.error('Failed to undo unconfirmed list', err);
-					const errObj = new Error('Failed to undo unconfirmed list');
-					reject(errObj);
-				} else {
-					return setImmediate(resolve);
-				}
-			}, tx);
-=======
-	var undoUnconfirmedListStep = function(cb) {
+	const undoUnconfirmedListStep = function(cb) {
 		modules.transactions.undoUnconfirmedList(err => {
 			if (err) {
 				// Fatal error, memory tables will be inconsistent
 				library.logger.error('Failed to undo unconfirmed list', err);
-				var errObj = new Error('Failed to undo unconfirmed list');
+				const errObj = new Error('Failed to undo unconfirmed list');
 				return setImmediate(cb, errObj);
 			}
 			return setImmediate(cb);
->>>>>>> 06e745e6
 		});
 	};
 
@@ -462,13 +444,8 @@
 							// Fatal error, memory tables will be inconsistent
 							library.logger.error('Failed to save block...', err);
 							library.logger.error('Block', block);
-<<<<<<< HEAD
 							const errObj = new Error('Failed to save block');
-							reject(errObj);
-=======
-							var errObj = new Error('Failed to save block');
 							return setImmediate(reject, errObj);
->>>>>>> 06e745e6
 						}
 
 						library.logger.debug(
