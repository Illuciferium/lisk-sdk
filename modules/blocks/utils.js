--- conflicted
+++ resolved
@@ -280,19 +280,7 @@
  * @return {Object}   cb.err Error if occurred
  * @return {Object}   cb.rows List of blocks
  */
-<<<<<<< HEAD
-Utils.prototype.loadBlocksData = function (filter, cb) {
-=======
-Utils.prototype.loadBlocksData = function(filter, options, cb) {
-	// FIXME: options is not used
-	if (arguments.length < 3) {
-		cb = options;
-		options = {};
-	}
-
-	options = options || {};
-
->>>>>>> 75872859
+Utils.prototype.loadBlocksData = function(filter, cb) {
 	var params = { limit: filter.limit || 1 };
 
 	// FIXME: filter.id is not used
