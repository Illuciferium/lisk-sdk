--- conflicted
+++ resolved
@@ -82,48 +82,9 @@
 	}
 };
 
-<<<<<<< HEAD
-__private.recoverChain = function (cb) {
-	library.logger.warn('Chain comparison failed, starting recovery');
-	self.deleteLastBlock(function (err, newLastBlock) {
-		if (err) {
-			library.logger.error('Recovery failed');
-		} else {
-			library.logger.info('Recovery complete, new last block', newLastBlock.id);
-		}
-		return setImmediate(cb, err);
-	});
-};
-
-__private.receiveBlock = function (block, cb) {
-	library.logger.info([
-		'Received new block id:', block.id,
-		'height:', block.height,
-		'round:',  modules.rounds.calc(block.height),
-		'slot:', slots.getSlotNumber(block.timestamp),
-		'reward:', block.reward
-	].join(' '));
-
-	self.lastReceipt(Date.now());
-	self.processBlock(block, true, cb, true);
-};
-
-// Public methods
-Blocks.prototype.count = function (cb) {
-	library.db.query(sql.countByRowId).then(function (rows) {
-		var res = rows.length ? rows[0].count : 0;
-
-		return setImmediate(cb, null, res);
-	}).catch(function (err) {
-		library.logger.error(err.stack);
-		return setImmediate(cb, 'Blocks#count error');
-	});
-};
-=======
 /**
  * PUBLIC METHODS
  */
->>>>>>> 8509e9dd
 
 /**
  * Get last block with additional 'secondsAgo' and 'fresh' properties
@@ -138,13 +99,9 @@
 		var lastBlockTime = epoch + __private.lastBlock.timestamp;
 		var currentTime = Math.floor(Date.now() / 1000);
 
-<<<<<<< HEAD
-		__private.lastBlock.secondsAgo = (currentTime - lastBlockTime);
-=======
 		//FIXME: That function modify global last block object - not good, for what we need those properties?
 		// 'fresh' is used in modules.loader.internal.statusPing
-		__private.lastBlock.secondsAgo = Math.round((currentTime - lastBlockTime) * 1e2) / 1e2;
->>>>>>> 8509e9dd
+		__private.lastBlock.secondsAgo = (currentTime - lastBlockTime);
 		__private.lastBlock.fresh = (__private.lastBlock.secondsAgo < constants.blockReceiptTimeOut);
 	}
 
@@ -166,16 +123,10 @@
 	}
 
 	if (__private.lastReceipt) {
-<<<<<<< HEAD
+		// Recalculate how long ago we received a block
 		var timeNow = Math.floor(Date.now() / 1000);
 		__private.lastReceipt.secondsAgo = timeNow - __private.lastReceipt.timestamp;
-=======
-		// Recalculate how long ago we received a block
-		var timeNow = new Date();
-		__private.lastReceipt.secondsAgo = Math.floor((timeNow.getTime() - __private.lastReceipt.getTime()) / 1000);
-		__private.lastReceipt.secondsAgo = Math.round(__private.lastReceipt.secondsAgo * 1e2) / 1e2;
 		// Mark if last receipt is stale - that is used to trigger sync in case we not received a block for long
->>>>>>> 8509e9dd
 		__private.lastReceipt.stale = (__private.lastReceipt.secondsAgo > constants.blockReceiptTimeOut);
 	}
 
