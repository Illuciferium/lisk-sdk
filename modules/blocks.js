--- conflicted
+++ resolved
@@ -6,11 +6,7 @@
 var ByteBuffer = require('bytebuffer');
 var constants = require('../helpers/constants.js');
 var crypto = require('crypto');
-<<<<<<< HEAD
-var ed = require('ed25519');
 var exceptions = require('../helpers/exceptions.js');
-=======
->>>>>>> 8a2d310c
 var genesisblock = null;
 var Inserts = require('../helpers/inserts.js');
 var ip = require('ip');
