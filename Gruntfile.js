--- conflicted
+++ resolved
@@ -76,16 +76,12 @@
 				command: 'node_modules/.bin/istanbul cover --dir test/.coverage-unit ./node_modules/.bin/_mocha test/unit/index.js',
 				maxBuffer: maxBufferSize
 			},
-
-<<<<<<< HEAD
+      
 			coverageUnitSlow: {
 				command: 'node_modules/.bin/istanbul cover --dir test/.coverage-unit ./node_modules/.bin/_mocha test/unit/index.slow.js',
 				maxBuffer: maxBufferSize
 			},
 
-			testFunctional: {
-				command: './node_modules/.bin/mocha test/api/index.js',
-=======
 			testFunctionalWs: {
 				command: './node_modules/.bin/_mocha test/functional/ws/index.js',
 				maxBuffer: maxBufferSize
@@ -93,7 +89,6 @@
 
 			testFunctionalHttp: {
 				command: './node_modules/.bin/_mocha test/functional/http/index.js',
->>>>>>> 026f84e8
 				maxBuffer: maxBufferSize
 			},
 
@@ -162,13 +157,9 @@
 	grunt.registerTask('eslint-nofix', ['eslint']);
 	grunt.registerTask('test', ['eslint', 'exec:coverage']);
 	grunt.registerTask('test-unit', ['eslint', 'exec:coverageUnit']);
-<<<<<<< HEAD
 	grunt.registerTask('test-unit-slow', ['eslint', 'exec:coverageUnitSlow']);
-	grunt.registerTask('test-functional', ['eslint', 'exec:testFunctional']);
-=======
 	grunt.registerTask('test-functional-ws', ['eslint', 'exec:testFunctionalWs']);
 	grunt.registerTask('test-functional-http', ['eslint', 'exec:testFunctionalHttp']);
->>>>>>> 026f84e8
 	grunt.registerTask('test-integration', ['eslint', 'exec:testIntegration']);
 
 	grunt.registerTask('eslint-fix', 'Run eslint and fix formatting', function () {
