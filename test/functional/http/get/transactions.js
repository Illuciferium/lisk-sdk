--- conflicted
+++ resolved
@@ -735,15 +735,19 @@
 			});
 		});
 
-<<<<<<< HEAD
 		describe('count', function () {
-			it('should be count of the transactions with response', function () {
+			it('should return count of the transactions with response', function () {
 				return getTransactionsPromise({}).then(function (res) {
 					node.expect(res).to.have.property('status').to.equal(200);
 					node.expect(res).to.have.nested.property('body.transactions').that.is.an('array');
 					node.expect(res).to.have.nested.property('body.count').that.is.a('string');
 				});
-=======
+			});
+		});
+	});
+
+	describe('/count', function () {
+
 		it('should be ok', function () {
 			return getCountPromise('transactions').then(function (res) {
 				node.expect(res).to.have.property('success').to.be.ok;
@@ -752,7 +756,6 @@
 				node.expect(res).to.have.property('unprocessed').that.is.an('number');
 				node.expect(res).to.have.property('unsigned').that.is.an('number');
 				node.expect(res).to.have.property('total').that.is.an('number');
->>>>>>> 5cf2aa51
 			});
 		});
 	});
