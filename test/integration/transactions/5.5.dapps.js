--- conflicted
+++ resolved
@@ -152,15 +152,9 @@
 		it('first dapp transactions to arrive should not be included', done => {
 			async.every(
 				badTransactions,
-<<<<<<< HEAD
 				(everyTransaction, callback) => {
-					var filter = {
+					const filter = {
 						id: everyTransaction.id,
-=======
-				(transaction, callback) => {
-					const filter = {
-						id: transaction.id,
->>>>>>> ef1a7c56
 					};
 
 					localCommon.getTransactionFromModule(library, filter, (err, res) => {
@@ -181,15 +175,9 @@
 		it('last dapp transactions to arrive should be included', done => {
 			async.every(
 				goodTransactions,
-<<<<<<< HEAD
 				(everyTransaction, callback) => {
-					var filter = {
+					const filter = {
 						id: everyTransaction.id,
-=======
-				(transaction, callback) => {
-					const filter = {
-						id: transaction.id,
->>>>>>> ef1a7c56
 					};
 
 					localCommon.getTransactionFromModule(library, filter, (err, res) => {
