--- conflicted
+++ resolved
@@ -46,13 +46,8 @@
 
 	describe('accept', () => {
 		it('should accept valid peer', () => {
-<<<<<<< HEAD
-			var auxPeer = new Peer({});
-			var __peer = auxPeer.accept(prefixedPeer);
-=======
-			const peer = new Peer({});
-			const __peer = peer.accept(prefixedPeer);
->>>>>>> ef1a7c56
+			const auxPeer = new Peer({});
+			const __peer = auxPeer.accept(prefixedPeer);
 			['height', 'ip', 'wsPort', 'state'].forEach(property => {
 				expect(__peer[property]).equals(prefixedPeer[property]);
 			});
