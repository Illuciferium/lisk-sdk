import liskApi from '../../src/api/liskApi';
import privateApi from '../../src/api/privateApi';

describe('Lisk.api()', () => {
	const fixedPoint = 10 ** 8;
	const testPort = 7000;
	const livePort = 8000;
	const defaultSecret = 'secret';
	const defaultSecondSecret = 'second secret';
	const GET = 'GET';
	const POST = 'POST';
	const defaultAddress = {
		publicKey: '5d036a858ce89f844491762eb89e2bfbd50a4a0a0da658e4b2628b25b117ae09',
		address: '18160565574430594874L',
	};
	const defaultRequestLimit = 10;
	const defaultRequestOffset = 101;
	const defaultAmount = 1 * fixedPoint;
	const defaultOrderBy = 'rate:asc';

	let LSK;

	beforeEach(() => {
		LSK = liskApi();
	});

	describe('liskApi()', () => {
		it('should create a new instance when using liskApi()', () => {
			(LSK).should.be.ok();
		});

		it('new liskApi() should be Object', () => {
			(LSK).should.be.type('object');
		});

		it('should use testnet peer for testnet settings', () => {
			LSK = liskApi({ testnet: true });
			(LSK).should.have.property('port').be.equal(testPort);
			(LSK).should.have.property('testnet').be.equal(true);
		});

		it('currentPeer should be set by default', () => {
			(LSK).should.have.property('currentPeer').be.ok();
		});
	});

	describe('#getPeers', () => {
		it('should get a set of peers', () => {
			(LSK.getPeers()).should.be.ok();
			(LSK.getPeers()).should.be.type('object');
			(LSK.getPeers()).should.have.property('official').have.property('length').be.equal(8);
			(LSK.getPeers()).should.have.property('testnet').have.property('length').be.equal(1);
		});
	});

	describe('#getNethash', () => {
		const defaultNethash = {
			'Content-Type': 'application/json',
			nethash: 'ed14889723f24ecc54871d058d98ce91ff2f973192075c0155ba2b7b70ad2511',
			broadhash: 'ed14889723f24ecc54871d058d98ce91ff2f973192075c0155ba2b7b70ad2511',
			os: 'lisk-js-api',
			version: '1.0.0',
			minVersion: '>=0.5.0',
			port: livePort,
		};
		const testnetNethash = Object.assign({}, defaultNethash, {
			nethash: 'da3ed6a45429278bac2666961289ca17ad86595d33b31037615d4b8e8f158bba',
			broadhash: 'da3ed6a45429278bac2666961289ca17ad86595d33b31037615d4b8e8f158bba',
			port: testPort,
		});
		const customNethash = Object.assign({}, defaultNethash, {
			nethash: '123',
			version: '0.0.0a',
			port: livePort,
		});

		it('nethash should provide default values', () => {
			(LSK.getNethash()).should.eql(defaultNethash);
		});

		it('should provide correct nethash for testnet', () => {
			LSK.setTestnet(true);
			(LSK.getNethash()).should.eql(testnetNethash);
		});

		it('should be possible to use my own nethash', () => {
			LSK = liskApi({ nethash: '123' });
			(LSK).should.have.property('nethash').be.eql(customNethash);
		});
	});

	describe('#setTestnet', () => {
		it('should set testnet to true', () => {
			LSK.setTestnet(true);
			(LSK).should.have.property('testnet').be.true();
		});

		it('should set testnet to false', () => {
			LSK.setTestnet(false);
			(LSK).should.have.property('testnet').be.false();
		});
	});

	describe('#setNode', () => {
		it('should be able to set my own node', () => {
			const myOwnNode = 'myOwnNode.com';
			LSK.setNode(myOwnNode);

			(LSK).should.have.property('currentPeer').be.equal(myOwnNode);
		});

		it('should select a node when not explicitly set', () => {
			LSK.setNode();

			(LSK).should.have.property('currentPeer').be.ok();
		});
	});

	describe('#getAddressFromSecret', () => {
		it('should create correct address and publicKey', () => {
			(LSK.getAddressFromSecret(defaultSecret)).should.eql(defaultAddress);
		});
	});

	describe('#sendRequest', () => {
		it('should receive block height from a random public peer', () => {
			const expectedResponse = {
				body: {
					success: true,
					height: 2850466,
				},
			};
			const stub = sinon.stub(privateApi, 'sendRequestPromise').resolves(expectedResponse);

			return LSK.sendRequest(GET, 'blocks/getHeight', (data) => {
				(data).should.be.ok();
				(data).should.be.type('object');
				(data).should.have.property('success').be.true();
				stub.restore();
			});
		});
	});

	describe('#checkOptions', () => {
		it('should not accept falsy options like undefined', () => {
			(function sendRequestWithUndefinedLimit() {
				LSK.sendRequest(GET, 'delegates', { limit: undefined }, () => {});
			}).should.throw('parameter value "limit" should not be undefined');
		});

		it('should not accept falsy options like NaN', () => {
			(function sendRequestWithNaNLimit() {
				LSK.sendRequest(GET, 'delegates', { limit: NaN }, () => {});
			}).should.throw('parameter value "limit" should not be NaN');
		});
	});

	describe('#sendRequest with promise', () => {
		it('should be able to use sendRequest as a promise for GET', () => {
			return liskApi().sendRequest(GET, 'blocks/getHeight', {}).then((result) => {
				(result).should.be.type('object');
				(result.success).should.be.equal(true);
				(result.height).should.be.type('number');
			});
		});

		it('should be able to use sendRequest as a promise for POST', () => {
			const options = {
				ssl: false,
				node: '',
				randomPeer: true,
				testnet: true,
				port: testPort,
				bannedPeers: [],
			};

			const LSKnode = liskApi(options);
			const secret = 'soap arm custom rhythm october dove chunk force own dial two odor';
			const secondSecret = 'spider must salmon someone toe chase aware denial same chief else human';
			const recipient = '10279923186189318946L';
			const amount = 100000000;

			return LSKnode.sendRequest(GET, 'transactions', { recipientId: recipient, secret, secondSecret, amount }).then((result) => {
				(result).should.be.type('object');
				(result).should.be.ok();
			});
		});

		it('should retry timestamp in future failures', () => {
			const successResponse = { body: { success: true } };
			const futureTimestampResponse = {
				body: { success: false, message: 'Invalid transaction timestamp. Timestamp is in the future' },
			};
			const stub = sinon.stub(privateApi, 'sendRequestPromise');
			const spy = sinon.spy(LSK, 'sendRequest');
			stub.resolves(futureTimestampResponse);
			stub.onThirdCall().resolves(successResponse);

			return LSK.sendRequest(GET, 'transactions')
				.then(() => {
					(spy.callCount).should.equal(3);
					(spy.args[1][2]).should.have.property('timeOffset').equal(10);
					(spy.args[2][2]).should.have.property('timeOffset').equal(20);
					stub.restore();
					spy.restore();
				});
		});

		it('should not retry timestamp in future failures forever', () => {
			const thisLSK = liskApi();
			const futureTimestampResponse = {
				body: { success: false, message: 'Invalid transaction timestamp. Timestamp is in the future' },
			};
			const stub = sinon.stub(privateApi, 'sendRequestPromise');
			const spy = sinon.spy(thisLSK, 'sendRequest');
			stub.resolves(futureTimestampResponse);

			return thisLSK.sendRequest(GET, 'transactions')
				.then((response) => {
					(response).should.equal(futureTimestampResponse.body);
					stub.restore();
					spy.restore();
				});
		});
	});

	describe('API Functions', () => {
		let callback;
		let stub;

		beforeEach(() => {
			callback = sinon.spy();
			stub = sinon.stub(LSK, 'sendRequest');
		});

		afterEach(() => {
			stub.restore();
		});

		describe('#getActiveDelegates', () => {
			it('should get active delegates', () => {
				const options = { limit: defaultRequestLimit };

				LSK.getActiveDelegates(defaultRequestLimit, callback);
				(LSK.sendRequest.calledWithExactly(GET, 'delegates', options, callback)).should.be.true();
			});
		});

		describe('#getStandbyDelegates', () => {
			it('should get standby delegates', () => {
				const orderBy = 'rate:desc';
				const offset = '202';
				const options = { orderBy, offset, limit: defaultRequestLimit };

				LSK.getStandbyDelegates(defaultRequestLimit, options, callback);
				(LSK.sendRequest.calledWithExactly(GET, 'delegates', options, callback)).should.be.true();
			});

			it('should get standby delegates with a default offset and ordering when not specified', () => {
				const options = {};

				LSK.getStandbyDelegates(defaultRequestLimit, options, callback);
				(LSK.sendRequest.calledWithExactly(GET, 'delegates', { limit: defaultRequestLimit, orderBy: defaultOrderBy, offset: defaultRequestOffset }, callback)).should.be.true();
			});
		});

		describe('#searchDelegatesByUsername', () => {
			it('should find delegates by name', () => {
				const options = { username: 'oliver' };

				LSK.searchDelegatesByUsername('oliver', callback);
				(LSK.sendRequest.calledWithExactly(GET, 'delegates/search', options, callback)).should.be.true();
			});
		});

		describe('#getBlocks', () => {
			it('should get amount of blocks defined', () => {
				const options = { limit: defaultRequestLimit };

				LSK.getBlocks(defaultRequestLimit, callback);
				(LSK.sendRequest.calledWithExactly(GET, 'blocks', options, callback)).should.be.true();
			});
		});

		describe('#getForgedBlocks', () => {
			it('should get amount of ForgedBlocks', () => {
				const key = '130649e3d8d34eb59197c00bcf6f199bc4ec06ba0968f1d473b010384569e7f0';
				const options = { generatorPublicKey: key };

				LSK.getForgedBlocks(key, callback);
				(LSK.sendRequest.calledWithExactly(GET, 'blocks', options, callback)).should.be.true();
			});
		});

		describe('#getBlock', () => {
			it('should get a block of certain height', () => {
				const blockId = '2346638';
				const options = { height: blockId };

				LSK.getBlock(blockId, callback);
				(LSK.sendRequest.calledWithExactly(GET, 'blocks', options, callback)).should.be.true();
			});
		});

		describe('#getTransactions', () => {
			it('should get transactions of a defined account', () => {
				const recipientAddress = '12731041415715717263L';
				const senderAddress = '15731041415715717263L';
				const orderBy = 'timestamp:desc';
				const options = {
					senderId: senderAddress,
					limit: defaultRequestLimit,
					offset: defaultRequestOffset,
					orderBy,
				};
				const expectedPassedOptions = {
					recipientId: recipientAddress,
					senderId: senderAddress,
					limit: defaultRequestLimit,
					offset: defaultRequestOffset,
					orderBy,
				};

				LSK.getTransactions(recipientAddress, options, callback);
				(LSK.sendRequest.calledWithExactly(GET, 'transactions', expectedPassedOptions, callback)).should.be.true();
			});
		});

		describe('#getTransaction', () => {
			it('should get a defined transaction', () => {
				const transactionId = '7520138931049441691';
				const options = {
					id: transactionId,
				};

				LSK.getTransaction(transactionId, callback);
				(LSK.sendRequest.calledWithExactly(GET, 'transactions/get', options, callback)).should.be.true();
			});
		});

		describe('#getVotes', () => {
			it('should get votes of an account', () => {
				const address = '16010222169256538112L';
				const options = {
					address,
				};

				LSK.getVotes(address, callback);
				(LSK.sendRequest.calledWithExactly(GET, 'accounts/delegates', options, callback)).should.be.true();
			});
		});

		describe('#getVoters', () => {
			it('should get voters of an account', () => {
				const publicKey = '6a01c4b86f4519ec9fa5c3288ae20e2e7a58822ebe891fb81e839588b95b242a';
				const options = {
					publicKey,
				};

				LSK.getVoters(publicKey, callback);
				(LSK.sendRequest.calledWithExactly(GET, 'delegates/voters', options, callback)).should.be.true();
			});
		});

		describe('#getAccount', () => {
			it('should get account information', () => {
				const address = '12731041415715717263L';
				const options = {
					address,
				};

				LSK.getAccount(address, callback);
				(LSK.sendRequest.calledWithExactly(GET, 'accounts', options, callback)).should.be.true();
			});
		});

<<<<<<< HEAD
		describe('#getMultisignatureTransactions', () => {
			it('should get all current not signed multisignature transactions', () => {
				LSK.getMultisignatureTransactions();
=======
		describe('#listMultisignatureTransactions', () => {
			it('should list all current unsigned multisignature transactions', () => {
				LSK.listMultisignatureTransactions();
>>>>>>> c56f331c
				(LSK.sendRequest.calledWithExactly(GET, 'transactions/multisignatures', {}, undefined)).should.be.true();
			});
		});

		describe('#getMultisignatureTransaction', () => {
			it('should get a multisignature transaction by id', () => {
				const address = '16010222169256538112L';
				const options = { id: address };

				LSK.getMultisignatureTransaction(address, callback);
				(LSK.sendRequest.calledWithExactly(GET, 'transactions/multisignatures/get', options, callback)).should.be.true();
			});
		});

		describe('#sendLSK', () => {
			it('should send testnet LSK', () => {
				const recipientId = '10279923186189318946L';
				const options = {
					recipientId,
					amount: defaultAmount,
					secret: defaultSecret,
					secondSecret: defaultSecondSecret,
				};

				LSK.sendLSK(recipientId, defaultAmount, defaultSecret, defaultSecondSecret, callback);
				(LSK.sendRequest.calledWithExactly(POST, 'transactions', options, callback)).should.be.true();
			});
		});
	});

	describe('#broadcastSignedTransaction', () => {
		it('should be able to broadcast a finished and signed transaction', () => {
			const LSKAPI = liskApi({ testnet: true });
			const transaction = {
				type: 0,
				amount: 100000,
				fee: 10000000,
				recipientId: '1859190791819301L',
				senderPublicKey: 'a056010eed1ad3233d7872a5e158d90a777a6d894a3c0ec7ff1a2ddfd393f530',
				timestamp: 38349628,
				asset: {},
				signature: '2a36c96669bd8eeae22a3b8bb88ad8ddc519777cade7526e70cd77a608c4bed218e34a6bf82921fcc85ec54390bcb6fd9212c46e70b499f65f6db54dfe69250f',
				id: '15207344917078411810',
			};

			return LSKAPI.broadcastSignedTransaction(transaction, (result) => {
				(result.success).should.be.true();
			});
		});
	});


	describe('#constructRequestData', () => {
		const { address } = defaultAddress;
		const optionsObject = {
			limit: defaultRequestLimit,
			offset: defaultRequestOffset,
		};
		const expectedObject = {
			address: '18160565574430594874L',
			limit: defaultRequestLimit,
			offset: defaultRequestOffset,
		};
		const optionsWithConflictObject = {
			address: '123L',
			limit: 4,
			offset: 5,
		};
		const resolvedConflictObject = {
			address: '123L',
			limit: defaultRequestLimit,
			offset: defaultRequestOffset,
		};

		it('should merge a data object with an options object', () => {
			const requestData = privateApi.constructRequestData({ address }, optionsObject);
			(requestData).should.be.eql(expectedObject);
		});

		it('should recognise when a callback function is passed instead of an options object', () => {
			const requestData = privateApi.constructRequestData({ address }, () => true);
			(requestData).should.be.eql({ address });
		});

		it('should prioritise values from the data object when the data object and options object conflict', () => {
			const requestData = privateApi.constructRequestData(
				{ limit: defaultRequestLimit, offset: defaultRequestOffset }, optionsWithConflictObject,
			);
			(requestData).should.be.eql(resolvedConflictObject);
		});
	});
});<|MERGE_RESOLUTION|>--- conflicted
+++ resolved
@@ -374,15 +374,9 @@
 			});
 		});
 
-<<<<<<< HEAD
 		describe('#getMultisignatureTransactions', () => {
-			it('should get all current not signed multisignature transactions', () => {
+			it('should get all current unsigned multisignature transactions', () => {
 				LSK.getMultisignatureTransactions();
-=======
-		describe('#listMultisignatureTransactions', () => {
-			it('should list all current unsigned multisignature transactions', () => {
-				LSK.listMultisignatureTransactions();
->>>>>>> c56f331c
 				(LSK.sendRequest.calledWithExactly(GET, 'transactions/multisignatures', {}, undefined)).should.be.true();
 			});
 		});
