/*
 * Copyright © 2018 Lisk Foundation
 *
 * See the LICENSE file at the top-level directory of this distribution
 * for licensing information.
 *
 * Unless otherwise agreed in a custom licensing agreement with the Lisk Foundation,
 * no part of this software, including this file, may be copied, modified,
 * propagated, or distributed except according to the terms contained in the
 * LICENSE file.
 *
 * Removal or modification of this copyright notice is prohibited.
 */

'use strict';

var popsicle = require('popsicle');
var async = require('async');
var Promise = require('bluebird');
var slots = require('../../../helpers/slots');
var apiHelpers = require('../helpers/api');

const { ACTIVE_DELEGATES } = global.constants;

/**
 * @param {function} cb
 * @param {number} [retries=10] retries
 * @param {number} [timeout=200] timeout
 * @param {string} [baseUrl='http://localhost:5000'] timeout
 */
function blockchainReady(retries, timeout, baseUrl, doNotLogRetries, cb) {
	if (!retries) {
		retries = 10;
	}
	if (!timeout) {
		timeout = 1000;
	}

	const totalRetries = retries;

	baseUrl =
		baseUrl ||
		`http://${__testContext.config.address}:${__testContext.config.httpPort}`;
	(function fetchBlockchainStatus() {
		popsicle
			.get(`${baseUrl}/api/node/status`)
			.then(res => {
				retries -= 1;
				res = JSON.parse(res.body);
				if (!res.data.loaded && retries >= 0) {
					if (!doNotLogRetries) {
						__testContext.debug(
							`Retrying ${totalRetries -
								retries} time loading blockchain in next ${timeout /
								1000.0} seconds...`
						);
					}
					return setTimeout(() => {
						fetchBlockchainStatus();
					}, timeout);
				} else if (res.data.loaded) {
					return cb();
				}
				return cb('Failed to load blockchain');
			})
			.catch(() => {
				retries -= 1;
				if (retries >= 0) {
					if (!doNotLogRetries) {
						__testContext.debug(
							`Retrying ${totalRetries -
								retries} time loading blockchain in next ${timeout /
								1000.0} seconds...`
						);
					}
					return setTimeout(() => {
						fetchBlockchainStatus();
					}, timeout);
				}
				return cb('Server is not responding');
			});
	})();
}

function nodeStatus(baseUrl, cb) {
	var request = popsicle.get(
		`${baseUrl || __testContext.baseUrl}/api/node/status`
	);

	request.use(popsicle.plugins.parse(['json']));

	request.then(res => {
		if (res.status !== 200) {
			return setImmediate(
				cb,
				['Received bad response code', res.status, res.url].join(' ')
			);
		}
		return setImmediate(cb, null, res.body.data);
	});

	request.catch(err => {
		return setImmediate(cb, err);
	});
}
// Returns current block height
function getHeight(baseUrl, cb) {
	nodeStatus(baseUrl, (err, res) => {
		if (err) {
			return setImmediate(cb, err);
		}
		return setImmediate(cb, null, res.height);
	});
}

// Run callback on new round
function newRound(baseUrl, cb) {
	getHeight(baseUrl, (err, height) => {
		if (err) {
			return cb(err);
		}
		var nextRound = slots.calcRound(height);
		var blocksToWait = nextRound * ACTIVE_DELEGATES - height;
		__testContext.debug('blocks to wait: '.grey, blocksToWait);
<<<<<<< HEAD
		newBlock(height, blocksToWait, null, cb);
	});
=======
		return newBlock(height, blocksToWait, cb);
	}, baseUrl);
>>>>>>> f3c82dc1
}

// Waits for (n) blocks to be created
function blocks(blocksToWait, baseUrl, cb) {
	getHeight(baseUrl, (err, height) => {
		if (err) {
			return cb(err);
		}
<<<<<<< HEAD
		newBlock(height, blocksToWait, baseUrl, cb);
	});
=======
		return newBlock(height, blocksToWait, cb, baseUrl);
	}, baseUrl);
>>>>>>> f3c82dc1
}

function newBlock(height, blocksToWait, baseUrl, cb) {
	if (blocksToWait === 0) {
		return setImmediate(cb, null, height);
	}

	var counter = 1;
	var target = height + blocksToWait;

	return async.doWhilst(
		cb => {
			var request = popsicle.get(
				`${baseUrl || __testContext.baseUrl}/api/node/status`
			);

			request.use(popsicle.plugins.parse(['json']));

			request.then(res => {
				if (res.status !== 200) {
					return cb(
						['Received bad response code', res.status, res.url].join(' ')
					);
				}
				__testContext.debug(
					'Waiting for block:'.grey,
					'Height:'.grey,
					res.body.data.height,
					'Target:'.grey,
					target,
					'Second:'.grey,
					counter++
				);
				height = res.body.data.height;
				return setTimeout(cb, 1000);
			});

			request.catch(err => {
				return cb(err);
			});
		},
		() => {
			return height < target;
		},
		err => {
			if (err) {
				return setImmediate(cb, err);
			}
			return setImmediate(cb, null, height);
		}
	);
}

function confirmations(transactions, limitHeight) {
	limitHeight = limitHeight || 15;

	function checkConfirmations(transactions) {
		return Promise.all(
			transactions.map(transactionId => {
				return apiHelpers.getTransactionByIdPromise(transactionId);
			})
		).then(res => {
			return Promise.each(res, result => {
				if (result.body.data.length === 0) {
					throw Error('Transaction not confirmed');
				}
			});
		});
	}

	function waitUntilLimit(limit) {
		if (limit === 0) {
			throw new Error('Exceeded limit to wait for confirmations');
		}
		limit -= 1;

		return blocksPromise(1, null)
			.then(() => {
				return checkConfirmations(transactions);
			})
			.catch(() => {
				return waitUntilLimit(limit);
			});
	}

	// Wait a maximum of limitHeight*25 confirmed transactions
	return waitUntilLimit(limitHeight);
}

var blocksPromise = Promise.promisify(blocks);

module.exports = {
	blockchainReady,
	newRound,
	blocks,
	blocksPromise,
	confirmations,
};<|MERGE_RESOLUTION|>--- conflicted
+++ resolved
@@ -122,28 +122,17 @@
 		var nextRound = slots.calcRound(height);
 		var blocksToWait = nextRound * ACTIVE_DELEGATES - height;
 		__testContext.debug('blocks to wait: '.grey, blocksToWait);
-<<<<<<< HEAD
-		newBlock(height, blocksToWait, null, cb);
-	});
-=======
 		return newBlock(height, blocksToWait, cb);
-	}, baseUrl);
->>>>>>> f3c82dc1
-}
-
+	});
+}
 // Waits for (n) blocks to be created
 function blocks(blocksToWait, baseUrl, cb) {
 	getHeight(baseUrl, (err, height) => {
 		if (err) {
 			return cb(err);
 		}
-<<<<<<< HEAD
-		newBlock(height, blocksToWait, baseUrl, cb);
-	});
-=======
-		return newBlock(height, blocksToWait, cb, baseUrl);
-	}, baseUrl);
->>>>>>> f3c82dc1
+		return newBlock(height, blocksToWait, baseUrl, cb);
+	});
 }
 
 function newBlock(height, blocksToWait, baseUrl, cb) {
