--- conflicted
+++ resolved
@@ -1,13 +1,6 @@
-<<<<<<< HEAD
 import Vorpal from 'vorpal';
 import get from '../../src/commands/get';
 import query from '../../src/utils/query';
-=======
-/* eslint-disable arrow-body-style */
-const Vorpal = require('vorpal');
-const get = require('../../src/commands/get');
-const query = require('../../src/utils/query');
->>>>>>> 9e8a4eb6
 
 const createRejectionHandler = restoreFn => (e) => {
 	restoreFn();
