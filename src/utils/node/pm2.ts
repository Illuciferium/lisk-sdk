import * as path from 'path';
import {
	connect,
	describe,
	disconnect,
	list,
	ProcessDescription,
	restart,
	start,
	stop,
} from 'pm2';

const connectPM2 = async (): Promise<void> =>
	new Promise<void>((resolve, reject) => {
		connect(err => {
			if (err) {
				reject(err);

				return;
			}
			resolve();
		});
	});

<<<<<<< HEAD
const startPM2 = async (installPath: string, name: string): Promise<void> =>
	new Promise<void>((resolve, reject) => {
		start(
			{
				name,
				script: 'app.js',
				args: '-c config.json',
				cwd: installPath,
				pid: path.join(installPath, '/pids/lisk.app.pid'),
				output: path.join(installPath, '/logs/lisk.app.log'),
				error: path.join(installPath, '/logs/lisk.app.err'),
				log_date_format: 'YYYY-MM-DD HH:mm:ss SSS',
				watch: false,
				kill_timeout: 10000,
				max_memory_restart: '1024M',
				min_uptime: 20000,
				max_restarts: 10,
			},
			err => {
				if (err) {
					reject(err);

					return;
				}
				resolve();

				return;
			},
		);
	});
=======
const startPM2 = async (installPath: string, network: string, name: string): Promise<void> =>
    new Promise<void>((resolve, reject) => {
        start({
            name,
            script: 'app.js',
            cwd: installPath,
            env: {
                LISK_NETWORK: network,
            },
            pid: path.join(installPath, '/pids/lisk.app.pid'),
            output: path.join(installPath, '/logs/lisk.app.log'),
            error: path.join(installPath, '/logs/lisk.app.err'),
            log_date_format: 'YYYY-MM-DD HH:mm:ss SSS',
            watch: false,
            kill_timeout: 10000,
            max_memory_restart: '1024M',
            min_uptime: 20000,
            max_restarts: 10,
        }, err => {
            if (err) {
                reject(err);

                return;
            }
            resolve();

            return;
        })
    });
>>>>>>> bd4b64c6

const restartPM2 = async (process: string | number): Promise<void> =>
	new Promise<void>((resolve, reject) => {
		restart(process, err => {
			if (err) {
				reject();

				return;
			}
			resolve();
		});
	});

const stopPM2 = async (process: string | number): Promise<void> =>
	new Promise<void>((resolve, reject) => {
		stop(process, err => {
			if (err) {
				reject();

				return;
			}
			resolve();
		});
	});

const describePM2 = async (
	process: string | number,
): Promise<ProcessDescription> =>
	new Promise<ProcessDescription>((resolve, reject) => {
		describe(process, (err, descs) => {
			if (err) {
				reject(err);

				return;
			}
			const pDesc = descs.find(
				desc => desc.pid === process || desc.name === process,
			);
			if (!pDesc) {
				reject(new Error(`Process ${process} not found`));
			}
			resolve(pDesc);
		});
	});

const listPM2 = async (): Promise<ReadonlyArray<ProcessDescription>> =>
<<<<<<< HEAD
	new Promise<ReadonlyArray<ProcessDescription>>((resolve, reject) => {
		list((err, res) => {
			if (err) {
				reject(err);

				return;
			}
			resolve(res);
		});
	});

export const registerApplication = async (
	installPath: string,
	name: string,
): Promise<void> => {
	await connectPM2();
	await startPM2(installPath, name);
	await stopPM2(name);
	disconnect();
};
=======
    new Promise<ReadonlyArray<ProcessDescription>>((resolve, reject) => {
        list((err, res) => {
            if (err) {
                reject(err);

                return;
            }
            resolve(res);
        });
    });

export const registerApplication = async (installPath: string, network: string, name: string): Promise<void> => {
    await connectPM2();
    await startPM2(installPath, network, name);
    await stopPM2(name);
    disconnect();
}
>>>>>>> bd4b64c6

export const restartApplication = async (name: string): Promise<void> => {
	await connectPM2();
	await restartPM2(name);
	disconnect();
};

export const stopApplication = async (name: string): Promise<void> => {
	await connectPM2();
	await stopPM2(name);
	disconnect();
};

export const listApplication = async (): Promise<
	ReadonlyArray<ProcessDescription>
> => {
	await connectPM2();
	const applications = await listPM2();
	disconnect();

	return applications;
};

<<<<<<< HEAD
export const describeApplicationByName = async (
	name: string,
): Promise<ProcessDescription> => {
	await connectPM2();
	const application = await describePM2(name);
	disconnect();
=======
export const describeApplication = async (name: string): Promise<ProcessDescription> => {
    await connectPM2();
    const application = await describePM2(name);
    disconnect();
>>>>>>> bd4b64c6

	return application;
};<|MERGE_RESOLUTION|>--- conflicted
+++ resolved
@@ -22,15 +22,20 @@
 		});
 	});
 
-<<<<<<< HEAD
-const startPM2 = async (installPath: string, name: string): Promise<void> =>
+const startPM2 = async (
+	installPath: string,
+	network: string,
+	name: string,
+): Promise<void> =>
 	new Promise<void>((resolve, reject) => {
 		start(
 			{
 				name,
 				script: 'app.js',
-				args: '-c config.json',
 				cwd: installPath,
+				env: {
+					LISK_NETWORK: network,
+				},
 				pid: path.join(installPath, '/pids/lisk.app.pid'),
 				output: path.join(installPath, '/logs/lisk.app.log'),
 				error: path.join(installPath, '/logs/lisk.app.err'),
@@ -53,37 +58,6 @@
 			},
 		);
 	});
-=======
-const startPM2 = async (installPath: string, network: string, name: string): Promise<void> =>
-    new Promise<void>((resolve, reject) => {
-        start({
-            name,
-            script: 'app.js',
-            cwd: installPath,
-            env: {
-                LISK_NETWORK: network,
-            },
-            pid: path.join(installPath, '/pids/lisk.app.pid'),
-            output: path.join(installPath, '/logs/lisk.app.log'),
-            error: path.join(installPath, '/logs/lisk.app.err'),
-            log_date_format: 'YYYY-MM-DD HH:mm:ss SSS',
-            watch: false,
-            kill_timeout: 10000,
-            max_memory_restart: '1024M',
-            min_uptime: 20000,
-            max_restarts: 10,
-        }, err => {
-            if (err) {
-                reject(err);
-
-                return;
-            }
-            resolve();
-
-            return;
-        })
-    });
->>>>>>> bd4b64c6
 
 const restartPM2 = async (process: string | number): Promise<void> =>
 	new Promise<void>((resolve, reject) => {
@@ -130,7 +104,6 @@
 	});
 
 const listPM2 = async (): Promise<ReadonlyArray<ProcessDescription>> =>
-<<<<<<< HEAD
 	new Promise<ReadonlyArray<ProcessDescription>>((resolve, reject) => {
 		list((err, res) => {
 			if (err) {
@@ -144,32 +117,14 @@
 
 export const registerApplication = async (
 	installPath: string,
+	network: string,
 	name: string,
 ): Promise<void> => {
 	await connectPM2();
-	await startPM2(installPath, name);
+	await startPM2(installPath, network, name);
 	await stopPM2(name);
 	disconnect();
 };
-=======
-    new Promise<ReadonlyArray<ProcessDescription>>((resolve, reject) => {
-        list((err, res) => {
-            if (err) {
-                reject(err);
-
-                return;
-            }
-            resolve(res);
-        });
-    });
-
-export const registerApplication = async (installPath: string, network: string, name: string): Promise<void> => {
-    await connectPM2();
-    await startPM2(installPath, network, name);
-    await stopPM2(name);
-    disconnect();
-}
->>>>>>> bd4b64c6
 
 export const restartApplication = async (name: string): Promise<void> => {
 	await connectPM2();
@@ -193,19 +148,12 @@
 	return applications;
 };
 
-<<<<<<< HEAD
-export const describeApplicationByName = async (
+export const describeApplication = async (
 	name: string,
 ): Promise<ProcessDescription> => {
 	await connectPM2();
 	const application = await describePM2(name);
 	disconnect();
-=======
-export const describeApplication = async (name: string): Promise<ProcessDescription> => {
-    await connectPM2();
-    const application = await describePM2(name);
-    disconnect();
->>>>>>> bd4b64c6
 
 	return application;
 };