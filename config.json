--- conflicted
+++ resolved
@@ -1,12 +1,8 @@
 {
     "port": 8000,
     "address": "0.0.0.0",
-<<<<<<< HEAD
     "version": "0.4.1",
-=======
-    "version": "0.4.0",
     "minVersion": "~0.4.0",
->>>>>>> 6a839dd2
     "fileLogLevel": "info",
     "logFileName": "logs/lisk.log",
     "consoleLogLevel": "info",
