--- conflicted
+++ resolved
@@ -516,11 +516,7 @@
 		 * at leats will contain the required elements.
 		 * @param {function} cb - Callback function.
 		 */
-<<<<<<< HEAD
 		api: ['modules', 'logger', 'network', 'webSocket', function (scope, cb) {
-=======
-		api: ['modules', 'logger', 'network', function (scope, cb) {
->>>>>>> e3cf38f1
 			Object.keys(config.api).forEach(function (moduleName) {
 				Object.keys(config.api[moduleName]).forEach(function (protocol) {
 					var apiEndpointPath = config.api[moduleName][protocol];
