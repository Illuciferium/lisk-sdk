'use strict';
/**
 * A node-style callback as used by {@link logic} and {@link modules}.
 * @see {@link https://nodejs.org/api/errors.html#errors_node_js_style_callbacks}
 * @callback nodeStyleCallback
 * @param {?Error} error - Error, if any, otherwise `null`.
 * @param {Data} data - Data, if there hasn't been an error.
 */
/**
 * A triggered by setImmediate callback as used by {@link logic}, {@link modules} and {@link helpers}.
 * Parameters formats: (cb, error, data), (cb, error), (cb).
 * @see {@link https://nodejs.org/api/timers.html#timers_setimmediate_callback_args}
 * @callback setImmediateCallback
 * @param {function} cb - Callback function.
 * @param {?Error} [error] - Error, if any, otherwise `null`.
 * @param {Data} [data] - Data, if there hasn't been an error and the function should return data.
 */

/**
 * Main entry point.
 * Loads the lisk modules, the lisk api and run the express server as Domain master.
 * CLI options available.
 * @module app
 */

var async = require('async');
var checkIpInList = require('./helpers/checkIpInList.js');
var extend = require('extend');
var fs = require('fs');

var genesisblock = require('./genesisBlock.json');
var git = require('./helpers/git.js');
var https = require('https');
var Logger = require('./logger.js');
var packageJson = require('./package.json');
var path = require('path');
var program = require('commander');
var httpApi = require('./helpers/httpApi.js');
var Sequence = require('./helpers/sequence.js');
var util = require('util');
var z_schema = require('./helpers/z_schema.js');

process.stdin.resume();

var versionBuild = fs.readFileSync(path.join(__dirname, 'build'), 'utf8');

/**
 * @property {string} - Hash of last git commit.
 */
var lastCommit = '';

if (typeof gc !== 'undefined') {
	setInterval(function () {
		gc();
	}, 60000);
}

program
	.version(packageJson.version)
	.option('-c, --config <path>', 'config file path')
	.option('-p, --port <port>', 'listening port number')
	.option('-a, --address <ip>', 'listening host name or ip')
	.option('-x, --peers [peers...]', 'peers list')
	.option('-l, --log <level>', 'log level')
	.option('-s, --snapshot <round>', 'verify snapshot')
	.parse(process.argv);

/**
 * @property {object} - The default list of configuration options. Can be updated by CLI.
 * @default 'config.json'
 */
var appConfig = require('./helpers/config.js')(program.config);

if (program.port) {
	appConfig.port = program.port;
}

if (program.address) {
	appConfig.address = program.address;
}

if (program.peers) {
	if (typeof program.peers === 'string') {
		appConfig.peers.list = program.peers.split(',').map(function (peer) {
			peer = peer.split(':');
			return {
				ip: peer.shift(),
				port: peer.shift() || appConfig.port
			};
		});
	} else {
		appConfig.peers.list = [];
	}
}

if (program.log) {
	appConfig.consoleLogLevel = program.log;
}

if (program.snapshot) {
	appConfig.loading.snapshot = Math.abs(
		Math.floor(program.snapshot)
	);
}

if (process.env.NODE_ENV === 'test') {
	appConfig.coverage = true;
}

// Define top endpoint availability
process.env.TOP = appConfig.topAccounts;

/**
 * The config object to handle lisk modules and lisk api.
 * It loads `modules` and `api` folders content.
 * Also contains db configuration from config.json.
 * @property {object} db - Config values for database.
 * @property {object} modules - `modules` folder content.
 * @property {object} api - `api/http` folder content.
 */
var config = {
	db: appConfig.db,
	cache: appConfig.cache,
	cacheEnabled: appConfig.cacheEnabled,
	modules: {
		server: './modules/server.js',
		accounts: './modules/accounts.js',
		transactions: './modules/transactions.js',
		blocks: './modules/blocks.js',
		signatures: './modules/signatures.js',
		transport: './modules/transport.js',
		loader: './modules/loader.js',
		system: './modules/system.js',
		peers: './modules/peers.js',
		delegates: './modules/delegates.js',
		rounds: './modules/rounds.js',
		multisignatures: './modules/multisignatures.js',
		dapps: './modules/dapps.js',
		crypto: './modules/crypto.js',
		sql: './modules/sql.js',
		cache: './modules/cache.js'
	},
	api: {
		accounts: { http: './api/http/accounts.js' },
		blocks: { http: './api/http/blocks.js' },
		dapps: { http: './api/http/dapps.js' },
		delegates: { http: './api/http/delegates.js' },
		loader: { http: './api/http/loader.js' },
		multisignatures: { http: './api/http/multisignatures.js' },
		peers: { http: './api/http/peers.js' },
		server: { http: './api/http/server.js' },
		signatures: { http: './api/http/signatures.js' },
		transactions: { http: './api/http/transactions.js' },
		transport: { http: './api/http/transport.js' }
	}
};

/**
 * Logger holder so we can log with custom functionality.
 * The Object is initialized here and pass to others as parameter.
 * @property {object} - Logger instance.
 */
var logger = new Logger({ echo: appConfig.consoleLogLevel, errorLevel: appConfig.fileLogLevel, 
	filename: appConfig.logFileName });

// Trying to get last git commit
try {
	lastCommit = git.getLastCommit();
} catch (err) {
	logger.debug('Cannot get last git commit', err.message);
}

/**
 * Creates the express server and loads all the Modules and logic.
 * @property {object} - Domain instance.
 */
var d = require('domain').create();

d.on('error', function (err) {
	logger.fatal('Domain master', { message: err.message, stack: err.stack });
	process.exitCode = 0;
});

// runs domain
d.run(function () {
	var modules = [];
	async.auto({
		/**
		 * Loads `payloadHash` and generate dapp password if it is empty and required.
		 * Then updates config.json with new random  password.
		 * @method config
		 * @param {nodeStyleCallback} cb - Callback function with the mutated `appConfig`.
		 * @throws {Error} If failed to assign nethash from genesis block.
		 */
		config: function (cb) {
			try {
				appConfig.nethash = Buffer.from(genesisblock.payloadHash, 'hex').toString('hex');
			} catch (e) {
				logger.error('Failed to assign nethash from genesis block');
				throw Error(e);
			}

			if (appConfig.dapp.masterrequired && !appConfig.dapp.masterpassword) {
				var randomstring = require('randomstring');

				appConfig.dapp.masterpassword = randomstring.generate({
					length: 12,
					readable: true,
					charset: 'alphanumeric'
				});

				if (appConfig.loading.snapshot != null) {
					delete appConfig.loading.snapshot;
				}

				fs.writeFileSync('./config.json', JSON.stringify(appConfig, null, 4));

				cb(null, appConfig);
			} else {
				cb(null, appConfig);
			}
		},

		logger: function (cb) {
			cb(null, logger);
		},

		build: function (cb) {
			cb(null, versionBuild);
		},

		/**
		 * Returns hash of last git commit.
		 * @method lastCommit
		 * @param {nodeStyleCallback} cb - Callback function with Hash of last git commit.
		 */
		lastCommit: function (cb) {
			cb(null, lastCommit);
		},

		genesisblock: function (cb) {
			cb(null, {
				block: genesisblock
			});
		},

		public: function (cb) {
			cb(null, path.join(__dirname, 'public'));
		},

		schema: function (cb) {
			cb(null, new z_schema());
		},

		/**
		 * Once config is completed, creates app, http & https servers & sockets with express.
		 * @method network
		 * @param {object} scope - The results from current execution,
		 * at leats will contain the required elements.
		 * @param {nodeStyleCallback} cb - Callback function with created Object: 
		 * `{express, app, server, io, https, https_io}`.
		 */
		network: ['config', function (scope, cb) {
			var express = require('express');
			var compression = require('compression');
			var cors = require('cors');
			var app = express();

			if (appConfig.coverage) {
				var im = require('istanbul-middleware');
				logger.debug('Hook loader for coverage - do not use in production environment!');
				im.hookLoader(__dirname);
				app.use('/coverage', im.createHandler());
			}

			require('./helpers/request-limiter')(app, appConfig);

			app.use(compression({ level: 9 }));
			app.use(cors());
			app.options('*', cors());

			var server = require('http').createServer(app);
			var io = require('socket.io')(server);

			var privateKey, certificate, https, https_io;

			if (scope.config.ssl.enabled) {
				privateKey = fs.readFileSync(scope.config.ssl.options.key);
				certificate = fs.readFileSync(scope.config.ssl.options.cert);

				https = require('https').createServer({
					key: privateKey,
					cert: certificate,
					ciphers: 'ECDHE-RSA-AES128-GCM-SHA256:ECDHE-ECDSA-AES128-GCM-SHA256:ECDHE-RSA-AES256-GCM-SHA384:ECDHE-ECDSA-AES256-GCM-SHA384:DHE-RSA-AES128-GCM-SHA256:' + 'ECDHE-RSA-AES128-SHA256:DHE-RSA-AES128-SHA256:ECDHE-RSA-AES256-SHA384:DHE-RSA-AES256-SHA384:ECDHE-RSA-AES256-SHA256:DHE-RSA-AES256-SHA256:HIGH:' + '!aNULL:!eNULL:!EXPORT:!DES:!RC4:!MD5:!PSK:!SRP:!CAMELLIA'
				}, app);

				https_io = require('socket.io')(https);
			}

			cb(null, {
				express: express,
				app: app,
				server: server,
				io: io,
				https: https,
				https_io: https_io
			});
		}],

		dbSequence: ['logger', function (scope, cb) {
			var sequence = new Sequence({
				onWarning: function (current, limit) {
					scope.logger.warn('DB queue', current);
				}
			});
			cb(null, sequence);
		}],

		sequence: ['logger', function (scope, cb) {
			var sequence = new Sequence({
				onWarning: function (current, limit) {
					scope.logger.warn('Main queue', current);
				}
			});
			cb(null, sequence);
		}],

		balancesSequence: ['logger', function (scope, cb) {
			var sequence = new Sequence({
				onWarning: function (current, limit) {
					scope.logger.warn('Balance queue', current);
				}
			});
			cb(null, sequence);
		}],

		/**
		 * Once config, public, genesisblock, logger, build and network are completed,
		 * adds configuration to `network.app`.
		 * @method connect
		 * @param {object} scope - The results from current execution, 
		 * at leats will contain the required elements.
		 * @param {function} cb - Callback function.
		 */
		connect: ['config', 'public', 'genesisblock', 'logger', 'build', 'network', function (scope, cb) {
			var path = require('path');
			var bodyParser = require('body-parser');
			var methodOverride = require('method-override');
			var queryParser = require('express-query-int');
			var randomString = require('randomstring');

			scope.nonce = randomString.generate(16);
			scope.network.app.engine('html', require('ejs').renderFile);
			scope.network.app.use(require('express-domain-middleware'));
			scope.network.app.set('view engine', 'ejs');
			scope.network.app.set('views', path.join(__dirname, 'public'));
			scope.network.app.use(scope.network.express.static(path.join(__dirname, 'public')));
			scope.network.app.use(bodyParser.raw({limit: '2mb'}));
			scope.network.app.use(bodyParser.urlencoded({extended: true, limit: '2mb', parameterLimit: 5000}));
			scope.network.app.use(bodyParser.json({limit: '2mb'}));
			scope.network.app.use(methodOverride());

			var ignore = ['id', 'name', 'lastBlockId', 'blockId', 'transactionId', 'address', 'recipientId', 'senderId', 'previousBlock'];

			scope.network.app.use(queryParser({
				parser: function (value, radix, name) {
					if (ignore.indexOf(name) >= 0) {
						return value;
					}

					// Ignore conditional fields for transactions list
					if (/^.+?:(blockId|recipientId|senderId)$/.test(name)) {
						return value;
					}

					/*eslint-disable eqeqeq */
					if (isNaN(value) || parseInt(value) != value || isNaN(parseInt(value, radix))) {
						return value;
					}
					/*eslint-enable eqeqeq */
					return parseInt(value);
				}
			}));

			scope.network.app.use(require('./helpers/z_schema-express.js')(scope.schema));

			scope.network.app.use(httpApi.middleware.logClientConnections.bind(null, scope.logger));

			/* Instruct browser to deny display of <frame>, <iframe> regardless of origin.
			 *
			 * RFC -> https://tools.ietf.org/html/rfc7034
			 */
			scope.network.app.use(httpApi.middleware.attachResponseHeader.bind(null, 'X-Frame-Options', 'DENY'));
			/* Set Content-Security-Policy headers.
			 *
			 * frame-ancestors - Defines valid sources for <frame>, <iframe>, <object>, <embed> or <applet>.
			 *
			 * W3C Candidate Recommendation -> https://www.w3.org/TR/CSP/
			 */
			scope.network.app.use(httpApi.middleware.attachResponseHeader.bind(null, 'Content-Security-Policy', 'frame-ancestors \'none\''));

			scope.network.app.use(httpApi.middleware.applyAPIAccessRules.bind(null, scope.config));

			cb();
		}],

		ed: function (cb) {
			cb(null, require('./helpers/ed.js'));
		},

		bus: ['ed', function (scope, cb) {
			var changeCase = require('change-case');
			var bus = function () {
				this.message = function () {
					var args = [];
					Array.prototype.push.apply(args, arguments);
					var topic = args.shift();
					var eventName = 'on' + changeCase.pascalCase(topic);

					// executes the each module onBind function
					modules.forEach(function (module) {
						if (typeof(module[eventName]) === 'function') {
							module[eventName].apply(module[eventName], args);
						}
						if (module.submodules) {
							async.each(module.submodules, function (submodule) {
								if (submodule && typeof(submodule[eventName]) === 'function') {
									submodule[eventName].apply(submodule[eventName], args);
								}
							});
						}
					});
				};
			};
			cb(null, new bus());
		}],

		db: function (cb) {
			var db = require('./helpers/database.js');
			db.connect(config.db, logger, cb);
		},

<<<<<<< HEAD
		cache: function (cb) {
			var cache = require('./helpers/cache.js');
			cache.connect(config.cacheEnabled, config.cache, logger, cb);
		},

=======
		/**
		 * Once db, bus, schema and genesisblock are completed,
		 * loads transaction, block, account and peers from logic folder.
		 * @method logic
		 * @param {object} scope - The results from current execution, 
		 * at leats will contain the required elements.
		 * @param {function} cb - Callback function.
		 */	
>>>>>>> c6deec35
		logic: ['db', 'bus', 'schema', 'genesisblock', function (scope, cb) {
			var Transaction = require('./logic/transaction.js');
			var Block = require('./logic/block.js');
			var Account = require('./logic/account.js');
			var Peers = require('./logic/peers.js');

			async.auto({
				bus: function (cb) {
					cb(null, scope.bus);
				},
				db: function (cb) {
					cb(null, scope.db);
				},
				ed: function (cb) {
					cb(null, scope.ed);
				},
				logger: function (cb) {
					cb(null, logger);
				},
				schema: function (cb) {
					cb(null, scope.schema);
				},
				genesisblock: function (cb) {
					cb(null, {
						block: genesisblock
					});
				},
				account: ['db', 'bus', 'ed', 'schema', 'genesisblock', function (scope, cb) {
					new Account(scope, cb);
				}],
				transaction: ['db', 'bus', 'ed', 'schema', 'genesisblock', 'account', function (scope, cb) {
					new Transaction(scope, cb);
				}],
				block: ['db', 'bus', 'ed', 'schema', 'genesisblock', 'account', 'transaction', function (scope, cb) {
					new Block(scope, cb);
				}],
				peers: function (cb) {
					new Peers(scope, cb);
				}
			}, cb);
		}],

<<<<<<< HEAD
		modules: ['network', 'connect', 'config', 'logger', 'bus', 'sequence', 'dbSequence', 'balancesSequence', 'db', 'logic', 'cache', function (scope, cb) {
=======
		/**
		 * Once network, connect, config, logger, bus, sequence,
		 * dbSequence, balancesSequence, db and logic are completed,
		 * loads modules from `modules` folder using `config.modules`.
		 * @method modules
		 * @param {object} scope - The results from current execution,
		 * at leats will contain the required elements.
		 * @param {nodeStyleCallback} cb - Callback function with resulted load.
		 */
		modules: ['network', 'connect', 'config', 'logger', 'bus', 'sequence', 'dbSequence', 'balancesSequence', 'db', 'logic', function (scope, cb) {
>>>>>>> c6deec35
			var tasks = {};

			Object.keys(config.modules).forEach(function (name) {
				tasks[name] = function (cb) {
					var d = require('domain').create();

					d.on('error', function (err) {
						scope.logger.fatal('Domain ' + name, {message: err.message, stack: err.stack});
					});

					d.run(function () {
						logger.debug('Loading module', name);
						var Klass = require(config.modules[name]);
						var obj = new Klass(cb, scope);
						modules.push(obj);
					});
				};
			});

			async.parallel(tasks, function (err, results) {
				cb(err, results);
			});
		}],

		/**
		 * Loads api from `api` folder using `config.api`, once modules, logger and
		 * network are completed.
		 * @method api
		 * @param {object} scope - The results from current execution, 
		 * at leats will contain the required elements.
		 * @param {function} cb - Callback function.
		 */	
		api: ['modules', 'logger', 'network', function (scope, cb) {
			Object.keys(config.api).forEach(function (moduleName) {
				Object.keys(config.api[moduleName]).forEach(function (protocol) {
					var apiEndpointPath = config.api[moduleName][protocol];
					try {
						var ApiEndpoint = require(apiEndpointPath);
						new ApiEndpoint(scope.modules[moduleName], scope.network.app, scope.logger, scope.modules.cache);
					} catch (e) {
						scope.logger.error('Unable to load API endpoint for ' + moduleName + ' of ' + protocol, e);
					}
				});
			});

			scope.network.app.use(httpApi.middleware.errorLogger.bind(null, scope.logger));
			cb();
		}],

		ready: ['modules', 'bus', 'logic', function (scope, cb) {
			scope.bus.message('bind', scope.modules);
			scope.logic.transaction.bindModules(scope.modules);
			scope.logic.peers.bind(scope);
			cb();
		}],

		/**
		 * Once 'ready' is completed, binds and listens for connections on the
		 * specified host and port for `scope.network.server`.
		 * @method listen
		 * @param {object} scope - The results from current execution, 
		 * at leats will contain the required elements.
		 * @param {nodeStyleCallback} cb - Callback function with `scope.network`.
		 */
		listen: ['ready', function (scope, cb) {
			scope.network.server.listen(scope.config.port, scope.config.address, function (err) {
				scope.logger.info('Lisk started: ' + scope.config.address + ':' + scope.config.port);

				if (!err) {
					if (scope.config.ssl.enabled) {
						scope.network.https.listen(scope.config.ssl.options.port, scope.config.ssl.options.address, function (err) {
							scope.logger.info('Lisk https started: ' + scope.config.ssl.options.address + ':' + scope.config.ssl.options.port);

							cb(err, scope.network);
						});
					} else {
						cb(null, scope.network);
					}
				} else {
					cb(err, scope.network);
				}
			});
		}]
	}, function (err, scope) {
		if (err) {
			logger.fatal(err);
		} else {
			/**
			 * Handles app instance (acts as global variable, passed as parameter).
			 * @global
			 * @typedef {Object} scope
			 * @property {Object} api - Undefined.
			 * @property {undefined} balancesSequence - Sequence function, sequence Array.
			 * @property {string} build - Empty.
			 * @property {Object} bus - Message function, bus constructor.
			 * @property {Object} config - Configuration.
			 * @property {undefined} connect - Undefined.
			 * @property {Object} db - Database constructor, database functions.
			 * @property {function} dbSequence - Database function.
			 * @property {Object} ed - Crypto functions from lisk node-sodium.
			 * @property {Object} genesisblock - Block information.
			 * @property {string} lastCommit - Hash transaction.
			 * @property {Object} listen - Network information.
			 * @property {Object} logger - Log functions.
			 * @property {Object} logic - several logic functions and objects.
			 * @property {Object} modules - Several modules functions.
			 * @property {Object} network - Several network functions.
			 * @property {string} nonce
			 * @property {string} public - Path to lisk public folder.
			 * @property {undefined} ready
			 * @property {Object} schema - ZSchema with objects.
			 * @property {Object} sequence - Sequence function, sequence Array.
			 * @todo logic repeats: bus, ed, genesisblock, logger, schema.
			 * @todo description for nonce and ready
			 */
			scope.logger.info('Modules ready and launched');
			/**
			 * Event reporting a cleanup.
			 * @event cleanup
			 */
			/**
			 * Receives a 'cleanup' signal and cleans all modules.
			 * @listens cleanup
			 */
			process.once('cleanup', function () {
				scope.logger.info('Cleaning up...');
				async.eachSeries(modules, function (module, cb) {
					if (typeof(module.cleanup) === 'function') {
						module.cleanup(cb);
					} else {
						setImmediate(cb);
					}
				}, function (err) {
					if (err) {
						scope.logger.error(err);
					} else {
						scope.logger.info('Cleaned up successfully');
					}
					/**
					 * Exits process gracefully with code 1
					 * @see {@link https://nodejs.org/api/process.html#process_process_exit_code}
					 */
					process.exitCode = 1;
				});
			});

			/**
			 * Event reporting a SIGTERM.
			 * @event SIGTERM
			 */
			/**
			 * Receives a 'SIGTERM' signal and emits a cleanup.
			 * @listens SIGTERM
			 */
			process.once('SIGTERM', function () {
				/**
				 * emits cleanup once 'SIGTERM'.
				 * @emits cleanup
				 */
				process.emit('cleanup');
			});

			/**
			 * Event reporting an exit.
			 * @event exit
			 */
			/**
			 * Receives an 'exit' signal and emits a cleanup.
			 * @listens exit
			 */
			process.once('exit', function () {
				/**
				 * emits cleanup once 'exit'.
				 * @emits cleanup
				 */
				process.emit('cleanup');
			});

			/**
			 * Event reporting a SIGINT.
			 * @event SIGINT
			 */
			/**
			 * Receives a 'SIGINT' signal and emits a cleanup.
			 * @listens SIGINT
			 */
			process.once('SIGINT', function () {
				/**
				 * emits cleanup once 'SIGINT'.
				 * @emits cleanup
				 */
				process.emit('cleanup');
			});
		}
	});
});

/**
 * Event reporting an uncaughtException.
 * @event uncaughtException
 */
/**
 * Receives a 'uncaughtException' signal and emits a cleanup.
 * @listens uncaughtException
 */
process.on('uncaughtException', function (err) {
	// Handle error safely
	logger.fatal('System error', { message: err.message, stack: err.stack });
	/**
	 * emits cleanup once 'uncaughtException'.
	 * @emits cleanup
	 */
	process.emit('cleanup');
});<|MERGE_RESOLUTION|>--- conflicted
+++ resolved
@@ -434,19 +434,14 @@
 			};
 			cb(null, new bus());
 		}],
-
 		db: function (cb) {
 			var db = require('./helpers/database.js');
 			db.connect(config.db, logger, cb);
 		},
-
-<<<<<<< HEAD
 		cache: function (cb) {
 			var cache = require('./helpers/cache.js');
 			cache.connect(config.cacheEnabled, config.cache, logger, cb);
 		},
-
-=======
 		/**
 		 * Once db, bus, schema and genesisblock are completed,
 		 * loads transaction, block, account and peers from logic folder.
@@ -455,7 +450,6 @@
 		 * at leats will contain the required elements.
 		 * @param {function} cb - Callback function.
 		 */	
->>>>>>> c6deec35
 		logic: ['db', 'bus', 'schema', 'genesisblock', function (scope, cb) {
 			var Transaction = require('./logic/transaction.js');
 			var Block = require('./logic/block.js');
@@ -497,10 +491,6 @@
 				}
 			}, cb);
 		}],
-
-<<<<<<< HEAD
-		modules: ['network', 'connect', 'config', 'logger', 'bus', 'sequence', 'dbSequence', 'balancesSequence', 'db', 'logic', 'cache', function (scope, cb) {
-=======
 		/**
 		 * Once network, connect, config, logger, bus, sequence,
 		 * dbSequence, balancesSequence, db and logic are completed,
@@ -510,8 +500,8 @@
 		 * at leats will contain the required elements.
 		 * @param {nodeStyleCallback} cb - Callback function with resulted load.
 		 */
-		modules: ['network', 'connect', 'config', 'logger', 'bus', 'sequence', 'dbSequence', 'balancesSequence', 'db', 'logic', function (scope, cb) {
->>>>>>> c6deec35
+    modules: ['network', 'connect', 'config', 'logger', 'bus', 'sequence', 'dbSequence', 'balancesSequence', 'db', 'logic', 'cache', function (scope, cb) {
+
 			var tasks = {};
 
 			Object.keys(config.modules).forEach(function (name) {
