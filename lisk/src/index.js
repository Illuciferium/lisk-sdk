--- conflicted
+++ resolved
@@ -1,63 +1,11 @@
-<<<<<<< HEAD
-const fs = require('fs');
-const path = require('path');
-
-const {
-	Application,
-	helpers: { validator },
-	/* eslint-disable import/no-unresolved */
-} = require('lisk-framework');
-
-const constantsSchema = require('../../framework/src/controller/schema/constants');
-
+const { Application } = require('lisk-framework');
 const {
 	DappTransaction,
 	InTransferTransaction,
 	OutTransferTransaction,
 } = require('./transactions');
 
-const packageJSON = require('../package');
-
-const appConfig = {
-	app: {
-		version: packageJSON.version,
-		minVersion: packageJSON.lisk.minVersion,
-		protocolVersion: packageJSON.lisk.protocolVersion,
-	},
-};
-
-// Support for PROTOCOL_VERSION only for tests
-if (process.env.NODE_ENV === 'test' && process.env.PROTOCOL_VERSION) {
-	appConfig.app.protocolVersion = process.env.PROTOCOL_VERSION;
-}
-
-const appSchema = {
-	type: 'object',
-	properties: {
-		NETWORK: {
-			type: 'string',
-			description:
-				'lisk network [devnet|betanet|mainnet|testnet]. Defaults to "devnet"',
-			enum: ['devnet', 'alphanet', 'betanet', 'testnet', 'mainnet'],
-			env: 'LISK_NETWORK',
-			arg: '-n,--network',
-		},
-		CUSTOM_CONFIG_FILE: {
-			type: ['string', 'null'],
-			description: 'Custom configuration file path',
-			default: null,
-			env: 'LISK_CONFIG_FILE',
-			arg: '-c,--config',
-		},
-	},
-	default: {
-		NETWORK: 'devnet',
-		CUSTOM_CONFIG_FILE: null,
-	},
-};
-=======
-const { Application } = require('lisk-framework');
->>>>>>> 7c9d9e93
+const constantsSchema = require('../../framework/src/controller/schema/constants_schema');
 
 try {
 	// We have to keep it in try/catch block as it can throw
@@ -68,31 +16,11 @@
 	/* eslint-disable import/no-dynamic-require */
 	const genesisBlock = require(`../config/${NETWORK}/genesis_block`);
 
-<<<<<<< HEAD
-	if (CUSTOM_CONFIG_FILE) {
-		customConfig = JSON.parse(
-			fs.readFileSync(path.resolve(CUSTOM_CONFIG_FILE), 'utf8')
-		);
-	}
+	const constants = {
+		TRANSACTION_TYPES: constantsSchema.default.TRANSACTION_TYPES,
+	};
 
-	// To run multiple applications for same network for integration tests
-	const appName = config =>
-		`lisk-${NETWORK}-${config.modules.http_api.httpPort}`;
-
-	/*
-	TODO: Merge 3rd and 4th argument into one single object that would come from config/NETWORK/config.json
-	Exceptions and constants.js will be removed.
-	 */
-	const app = new Application(appName, genesisBlock, [
-		networkConfig,
-		customConfig,
-		appConfig,
-	]);
-
-	const constants = validator.parseEnvArgAndValidate(
-		constantsSchema.constants,
-		{}
-	);
+	const app = new Application(genesisBlock, config);
 
 	const { TRANSACTION_TYPES } = constants;
 
@@ -102,11 +30,6 @@
 		TRANSACTION_TYPES.OUT_TRANSFER,
 		OutTransferTransaction
 	);
-
-	app.overrideModuleOptions('chain', { exceptions });
-=======
-	const app = new Application(genesisBlock, config);
->>>>>>> 7c9d9e93
 
 	app
 		.run()
