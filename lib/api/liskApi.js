--- conflicted
+++ resolved
@@ -153,7 +153,7 @@
 		: parser.transactionOutputAfter(requestSuccess.body);
 }
 
-function handleTimestampIsInFutureFailures (requestType, options, callback, result) {
+function handleTimestampIsInFutureFailures (requestType, options, result) {
 	if (!result.success && result.message.match(/Timestamp is in the future/) && !(options.timeOffset > 40e3)) {
 		var newOptions = {};
 
@@ -162,69 +162,18 @@
 		});
 		newOptions.timeOffset = (options.timeOffset || 0) + 10e3;
 
-		return this.sendRequest(requestType, newOptions, typeof callback === 'function' ? callback : null);
+		return this.sendRequest(requestType, newOptions);
 	}
 	return Promise.resolve(result);
 }
 
-<<<<<<< HEAD
-function handleSendRequestFailures (requestType, options, callback, error) {
+function handleSendRequestFailures (requestType, options, error) {
 	var that = this;
 	if (privateApi.checkReDial.call(that)) {
 		return new Promise(function (resolve, reject) {
 			setTimeout(function () {
 				privateApi.banNode.call(that);
 				that.setNode();
-				that.sendRequest(requestType, options, typeof callback === 'function' ? callback : null)
-					.then(resolve, reject);
-			}, 1000);
-=======
-	return reconnect;
-};
-
-/**
- * @method checkOptions
- * @return options object
- */
-
-LiskAPI.prototype.checkOptions = function (options) {
-	Object.keys(options).forEach(function (optionKey) {
-		if (options[optionKey] === undefined || options[optionKey] !== options[optionKey]) {
-			throw { message: 'parameter value "'+optionKey+'" should not be '+ options[optionKey]  };
-		}
-	});
-
-	return options;
-};
-
-function parseResponse (requestType, options, requestSuccess) {
-	var parser = parseOfflineRequest(requestType, options);
-	return parser.requestMethod === 'GET'
-		? requestSuccess.body
-		: parser.transactionOutputAfter(requestSuccess.body);
-}
-
-function handleTimestampIsInFutureFailures (requestType, options, result) {
-	if (!result.success && result.message.match(/Timestamp is in the future/) && !(options.timeOffset > 40e3)) {
-		var newOptions = {};
-
-		Object.keys(options).forEach(function (key) {
-			newOptions[key] = options[key];
-		});
-		newOptions.timeOffset = (options.timeOffset || 0) + 10e3;
-
-		return this.sendRequest(requestType, newOptions);
-	}
-	return Promise.resolve(result);
-}
-
-function handleSendRequestFailures (requestType, options, error) {
-	var that = this;
-	if (this.checkReDial()) {
-		return new Promise(function (resolve, reject) {
-			setTimeout(function () {
-				that.banNode();
-				that.setNode();
 				that.sendRequest(requestType, options)
 					.then(resolve, reject);
 			}, 1000);
@@ -255,64 +204,12 @@
 
 LiskAPI.prototype.sendRequest = function (requestType, options, callback) {
 	callback = callback || options;
-	options = typeof options !== 'function' && typeof options !== 'undefined' ? this.checkOptions(options) : {};
-
-	return this.sendRequestPromise(requestType, options)
+	options = typeof options !== 'function' && typeof options !== 'undefined' ? privateApi.checkOptions.call(this, options) : {};
+
+	return privateApi.sendRequestPromise.call(this, requestType, options)
 		.then(parseResponse.bind(this, requestType, options))
 		.then(handleTimestampIsInFutureFailures.bind(this, requestType, options))
 		.catch(handleSendRequestFailures.bind(this, requestType, options))
-		.then(optionallyCallCallback.bind(this, callback));
-};
-
-/**
- * @method sendRequestPromise
- * @param requestType
- * @param options
- *
- * @return APIcall Promise
- */
-
-LiskAPI.prototype.sendRequestPromise = function (requestType, options) {
-	if (this.checkRequest(requestType, options) !== 'NOACTION') {
-		var requestValues = this.changeRequest(requestType, options);
-		return this.doPopsicleRequest(requestValues);
-	} else {
-		return new Promise(function (resolve) {
-			resolve({ done: 'done'});
->>>>>>> 991af0a7
-		});
-	}
-	return Promise.resolve({
-		success: false,
-		error: error,
-		message: 'could not create http request to any of the given peers'
-	});
-}
-
-function optionallyCallCallback (callback, result) {
-	if (callback && (typeof callback === 'function')) {
-		callback(result);
-	}
-	return result;
-}
-
-/**
- * @method sendRequest
- * @param requestType
- * @param options
- * @param callback
- *
- * @return APIanswer Object
- */
-
-LiskAPI.prototype.sendRequest = function (requestType, options, callback) {
-	callback = callback || options;
-	options = typeof options !== 'function' && typeof options !== 'undefined' ? privateApi.checkOptions.call(this, options) : {};
-
-	return privateApi.sendRequestPromise.call(this, requestType, options)
-		.then(parseResponse.bind(this, requestType, options))
-		.then(handleTimestampIsInFutureFailures.bind(this, requestType, options, callback))
-		.catch(handleSendRequestFailures.bind(this, requestType, options, callback))
 		.then(optionallyCallCallback.bind(this, callback));
 };
 
