# Lisk

[![Build Status](https://jenkins.lisk.io/buildStatus/icon?job=lisk-core/development)](https://jenkins.lisk.io/job/lisk-core/job/development)
[![Coverage Status](https://coveralls.io/repos/github/LiskHQ/lisk/badge.svg?branch=development)](https://coveralls.io/github/LiskHQ/lisk?branch=development)
[![License: GPL v3](https://img.shields.io/badge/License-GPL%20v3-blue.svg)](http://www.gnu.org/licenses/gpl-3.0)
[![Join the chat at https://gitter.im/LiskHQ/lisk](https://badges.gitter.im/LiskHQ/lisk.svg)](https://gitter.im/LiskHQ/lisk?utm_source=badge&utm_medium=badge&utm_campaign=pr-badge&utm_content=badge)
<a href="https://david-dm.org/LiskHQ/lisk"><img src="https://david-dm.org/LiskHQ/lisk.svg" alt="Dependency Status"></a>
<a href="https://david-dm.org/LiskHQ/lisk/?type=dev"><img src="https://david-dm.org/LiskHQ/lisk/dev-status.svg" alt="devDependency Status"></a>

Lisk is a next generation crypto-currency and decentralized application platform, written entirely in JavaScript. The official documentation about the whole ecosystem can be found in https://lisk.io/documentation.

[Lisk Core](https://lisk.io/documentation/lisk-core) is the program that implements the [Lisk Protocol](https://lisk.io/documentation/lisk-protocol). In other words, Lisk Core is what every machine needs to set-up in order to run a node that allows for participation in the network.

This document details how to install Lisk Core from source, but there are two other ways to participate in the network: [binaries](https://lisk.io/documentation/lisk-core/setup/pre-install/binary) and [Docker images](https://lisk.io/documentation/lisk-core/setup/pre-install/docker).
If you have satisfied the requirements from the Pre-Installation section, you can jumpt directly to the next section [Installation Steps](#installation).

## Index

* [Pre-Installation](#pre-installation)
  * [Create lisk user](#create-new-user-lisk)
  * [Tool Chain Components](#tool-chain-components)
  * [Git](#git)
  * [Node.JS](#nodejs)
  * [PostgreSQL](#postgresql)
  * [Redis (optional)](#redis-optional)
* [Installation](#installation)
* [Managing Lisk](#tool)
* [Configuring Lisk](#configuring-lisk)
  * [Structure](#structure)
  * [Command Line Options](#command-line-options)
  * [Examples](#examples)
* [Tests](#tests)
  * [Preparing Node](#preparing-node)
  * [Running Tests](#running-tests)

## Pre-Installation

The next section details the prerequisites to install Lisk Core from source using the different tagged releases.

### System Install

#### Create new user `lisk`

* Ubuntu:

```
sudo adduser lisk
```

Note: The lisk user itself does not need any sudo rights to run Lisk Core.

#### Tool chain components

Used for compiling dependencies.

* Ubuntu:

```
sudo apt-get update
sudo apt-get install -y python build-essential curl automake autoconf libtool ntp
```

* MacOS 10.12-10.13 (Sierra/High Sierra):

Make sure that you have both [XCode](https://developer.apple.com/xcode/) and [Homebrew](https://brew.sh/) installed on your machine.

Update homebrew and install dependencies:

```
brew update
brew doctor
brew install curl automake autoconf libtool
```

### [Git](https://github.com/git/git)

Used for cloning and updating Lisk

* Ubuntu:

```
sudo apt-get install -y git
```

* MacOS 10.12-10.13 (Sierra/High Sierra):

```
brew install git
```

<<<<<<< HEAD
    ```
    brew install node@8.11.3
    ```
=======
### [Node.js](https://nodejs.org/)
>>>>>>> f8331341

Node.js serves as the underlying engine for code execution.

Install System wide via package manager:

<<<<<<< HEAD
  ```
  nvm install v8.11.3
  ```
=======
* Ubuntu:
>>>>>>> f8331341

```
curl -sL https://deb.nodesource.com/setup_8.x | sudo -E bash -
sudo apt-get install -y nodejs
```

* MacOS 10.12-10.13 (Sierra/High Sierra):

```
brew install node@8.11.3
```

#### Check correct version

Especially when installing on Ubuntu, check if you have a compatible node version runnging:

```
node -v
```

Compare with [package.json](https://github.com/LiskHQ/lisk/blob/development/package.json#L19)

Best practice to manage node version is to install a node version manager like `nvm` or `n`.

##### [nvm](https://github.com/creationix/nvm) (recommended)

1. Login as lisk user, that has been created in the first step:

```
su - lisk
```

2. Install nvm following these [instructions](https://github.com/creationix/nvm#installation)
3. Install the correct version of Node.js using nvm:

```
nvm install 8.11.3
```

For the following steps, logout from the 'lisk' user again with `CTRL+D`, and continue with your user with sudo rights.

### [PM2](https://github.com/Unitech/pm2) (recommended)

PM2 manages the node process for Lisk.

```
npm install -g pm2
```

### PostgreSQL:

* Ubuntu:

Firstly, download and install postgreSQL 9.6:

```
wget --quiet -O - https://www.postgresql.org/media/keys/ACCC4CF8.asc | sudo apt-key add -
echo "deb http://apt.postgresql.org/pub/repos/apt/ $( lsb_release -cs )-pgdg main" |sudo tee /etc/apt/sources.list.d/pgdg.list
sudo apt-get update
sudo apt-get install --assume-yes postgresql-9.6 postgresql-contrib-9.6 libpq-dev
```

After installation, you should see the postgres database cluster, by running

```
  pg_lsclusters
```

Drop the existing database cluster, and replace it with a cluster with the locale `en_US.UTF-8`:

```
  sudo pg_dropcluster --stop 9.6 main
  sudo pg_createcluster --locale en_US.UTF-8 --start 9.6 main
```

Create a new database user called `lisk` and grant it rights to create databases:

```
  sudo -u postgres createuser --createdb lisk
```

Create the databases for Testnet and Mainnet:

```
  createdb -O lisk lisk_test
  createdb -O lisk lisk_main
```

Change `'password'` to a secure password of your choice.

```
sudo -u postgres psql -d lisk_test -c "alter user lisk with password 'password';"
sudo -u postgres psql -d lisk_main -c "alter user lisk with password 'password';"
```

* MacOS 10.12-10.13 (Sierra/High Sierra):

```
brew install postgresql@9.6
initdb /usr/local/var/postgres --encoding utf8 --locale=en_US.UTF-8
brew services start postgresql@9.6
createdb lisk_test
createdb lisk_main
```

### Redis (optional)

If you do not plan to use the API of your node for some reason, you can skip this step.

Redis is an optional dependency, that caches database queries that need to be done to answer API requests.

It is recommended to install Redis to improve the performance of API responses.

* Ubuntu:

```
sudo apt-get install redis-server
```

Start redis:

```
service redis start
```

Stop redis:

```
service redis stop
```

* MacOS 10.12-10.13 (Sierra/High Sierra):

```
brew install redis
```

Start redis:

```
brew services start redis
```

Stop redis:

```
brew services stop redis
```

**NOTE:** Lisk does not run on the Redis default port of 6379. Instead it is configured to run on port: 6380. Because of this, in order for Lisk to run, you have one of two options:
<<<<<<< HEAD

1. **Change the Lisk configuration**

Update the redis port configuration in the `config.json` file to the Redis default `redis.port=6379`. This is the easiest option, however, be mindful of reverting the changes when you make a pull request.
=======

1. **Change the Redis launch configuration**
>>>>>>> f8331341

Update the launch configuration file on your system. Note that there are a number of ways to do this.

<<<<<<< HEAD
Update the Redis launch configuration file on your system. Note that their a number of ways to do this. The following is one way:
=======
The following is one example:
>>>>>>> f8331341

1. Stop redis-server
2. Edit the file `redis.conf` and change: `port 6379` to `port 6380`
   * Ubuntu: `/etc/redis/redis.conf`
   * MacOS: `/usr/local/etc/redis.conf`
3. Start redis-server

Now confirm that redis is running on `port 6380`:

```
redis-cli -p 6380
ping
```

And you should get the result `PONG`. TO update the redis port in Lisk configuration, check the section [Configuring Lisk](#configuring-lisk)

2. **Change the Lisk configuration**

To update the redis port in the Lisk configuration, check the section [Configuring Lisk](#configuring-lisk)

## Installation

Clone the Lisk Core repository using Git and initialize the modules.

```
git clone https://github.com/LiskHQ/lisk.git
cd lisk
git checkout master
npm install
```

## Managing Lisk

To test Lisk is built and configured correctly, issue the following command:

```
node app.js
```

<<<<<<< HEAD
This will start the lisk instance with `devnet` configuration. Once the process is verified as running correctly, `CTRL+C` and start the process with `pm2`. This will fork the process into the background and automatically recover the process if it fails.
=======
This will start the lisk instance with `devnet` configuration. Once the process is verified as running correctly, `CTRL+C` and start the process with `pm2`.
This will fork the process into the background and automatically recover the process if it fails.
>>>>>>> f8331341

```
pm2 start --name lisk app.js
```

After the process is started, its runtime status and log location can be retrieved by issuing the following command:

```
pm2 show lisk
```

To stop Lisk after it has been started with `pm2`, issue the following command:

```
pm2 stop lisk
```

**NOTE:** The **port**, **address** and **config-path** can be overridden by providing the relevant command switch:

```
pm2 start --name lisk app.js -- -p [port] -a [address] -c [config-path] -n [network]
```

You can pass any of `devnet`, `alphanet`, `betanet`, `testnet` or `mainnet` for the network option.

## Configuring Lisk

### Structure

1. The Lisk configuration is managed under different folder structures.
2. Root folder for all configuration is `./config/`.
3. Default configuration file that used as base is `config/default/config.json`
4. You can find network specific configurations under `config/<network>/config.json`
5. Don't override any value in above mentioned files if you need custom configuration.
6. Create your own `json` file and pass it as command line options `-c` or `LISK_CONFIG_FILE`
7. Configurations will be loaded in following order, lowest in the list have highest priority:
   * Default configuration file
   * Network specific configuration file
   * Custom configuration file (if specified by user)
   * Command line configurations, specified as command `flags` or `env` variables
8. For development purposes use `devnet` as network option, others network are specific to public lisk networks.

### Command Line Options

There are plenty of options available that you can use to override configuration on runtime while starting the lisk.

```
node app.js [options]
```

Each of that option can be appended on command line. There are also few `ENV` variables that can be utilized for this purpose.

| Option                               | ENV Variable           | Config Option            | Description                                                                                                                                                                       |
| ------------------------------------ | ---------------------- | ------------------------ | --------------------------------------------------------------------------------------------------------------------------------------------------------------------------------- |
| <pre nowrap>--network<br>-n</pre>    | LISK_NETWORK           |                          | Which configurations set to use, associated to lisk networks. Any of this option can be used `devnet`, `alphanet`, `betanet`, `testnet` and `mainnet`. Default value is `devnet`. |
| <pre nowrap>--config<br> -c</pre>    | LISK_CONFIG_FILE       |                          | Path the custom configuration file, which will override values of `config/default/config.json`                                                                                    |
| <pre nowrap>--port<br> -p</pre>      | LISK_WS_PORT           | wsPort                   | TCP port for P2P layer                                                                                                                                                            |
| <pre nowrap>--http-port<br> -h</pre> | LISK_HTTP_PORT         | httpPort                 | TCP port for HTTP API                                                                                                                                                             |
| <pre nowrap>--address<br> -a</pre>   | LISK_ADDRESS           | address                  | Listening host name or ip                                                                                                                                                         |
| <pre nowrap>--log<br> -l</pre>       | LISK_FILE_LOG_LEVEL    | fileLogLevel             | Log level for file output                                                                                                                                                         |
|                                      | LISK_CONSOLE_LOG_LEVEL | consoleLogLevel          | Log level for console output                                                                                                                                                      |
|                                      | LISK_CACHE_ENABLED     | cacheEnabled             | Enable or disable cache. Must be set to true/false                                                                                                                                |
| <pre nowrap>--database<br> -d</pre>  | LISK_DB_NAME           | db.database              | PostgreSQL database name to connect                                                                                                                                               |
|                                      | LISK_DB_HOST           | db.host                  | PostgreSQL database host name                                                                                                                                                     |
|                                      | LISK_DB_PORT           | db.port                  | PostgreSQL database port                                                                                                                                                          |
|                                      | LISK_DB_USER           | db.user                  | PostgreSQL database username to connect                                                                                                                                           |
|                                      | LISK_DB_PASSWORD       | db.password              | PostgreSQL database password to connect                                                                                                                                           |
| <pre nowrap>--peers<br> -p</pre>     | LISK_PEERS             | peers.list               | Comma separated list of peers to connect in the format `192.168.99.100:5000,172.169.99.77:5000`                                                                                   |
|                                      | LISK_API_PUBLIC        | api.access.public        | Enable or disable public access of http API. Must be set to true/false                                                                                                            |
|                                      | LISK_API_WHITELIST     | api.access.whiteList     | Comma separated list of IPs to enable API access. Format `192.168.99.100,172.169.99.77`                                                                                           |
|                                      | LISK_FORGING_DELEGATES | forging.delegates        | Comma separated list of delegates to load in the format _publicKey&#x7c;encryptedPassphrase,publicKey2&#x7c;encryptedPassphrase2_                                                 |
|                                      | LISK_FORGING_WHITELIST | forging.access.whiteList | Comma separated list of IPs to enable access to forging endpoints. Format `192.168.99.100,172.169.99.77`                                                                          |
| <pre nowrap>--snapshot<br> -s</pre>  |                        |                          | Number of round for which take the snapshot. If none specified it will use the highest round available.                                                                           |

#### Note

* All `ENV` variables restricted with operating system constraint of `ENV` variable maximum length.
* Comma separated lists will replace the original config values. e.g. If you specify `LISK_PEERS`, original `peers.list` specific to network will be replaced completely.

For more detail understanding of configuration read this [online documentation](https://lisk.io/documentation/lisk-core/user-guide/configuration)

### Examples

#### Change Redis Port

Update the `redis.port` configuration attribute in `config/devnet/config.json` or any other network you want to configure.

## Tests

### Preparing Node

1. Recreate the database in order to run the tests against a new blockchain:

```
dropdb lisk_dev
createdb lisk_dev
```

2. Launch Lisk (runs on port 4000):

```
NODE_ENV=test node app.js
```

### Running Tests

Tests are run using the following command:

```
npm test -- mocha:<tag>:<suite>:[section]
```

* Where **tag** can be one of `default | unstable | slow | extensive` (required)
* Where **suite** can be one of `unit | integration | functional | network` (required)
* Where **section** depending of the chosen suite can be:
  * when `functional` --> `get | post | ws` (optional)

Examples:

```
npm test -- mocha:slow:unit
npm test -- mocha:extensive:integration
npm test -- mocha:default:functional
npm test -- mocha:unstable:functional:get
npm test -- mocha:untagged:network
```

Individual test files can be run using the following command:

```
npm run mocha -- path/to/test.js
```

## Utility scripts

There are couple of command line scripts that facilitate users of lisk to perform handy operations. All scripts are are located under `./scripts/` directory and can be executed directly by `node scripts/<file_name>`.

#### Generate Config

This script will help you to generate unified version of configuration file for any network. Here is the usage of the script:

```
Usage: generate_config [options] <network>

Options:

  -h, --help     output usage information
  -V, --version  output the version number
```

Argument `network` is required and can by `devnet`, `testnet`, `mainnet` or any other network folder available under `./config` directory.

#### Update Config

This script keep track of all changes introduced in Lisk over time in different versions. If you have one config file in any of specific version and you want to make it compatible with other version of the Lisk, this scripts will do it for you.

```
Usage: update_config [options] <input_file> <from_version> [to_version]

Options:

-h, --help     output usage information
-V, --version  output the version number
--output       Output file path
--diff         Show only difference from default config file.
```

As you can see from the usage guide, `input_file` and `from_version` are required. So if you have a config file, you must be aware to which version of Lisk this belongs. You can skip the `to_version` argument and it will apply changes up-to latest version of Lisk. If you don't specify `--output` path the final config json will be printed to console. Option `--diff` is useful if you just want to know what are the changes in your version compared to default config located in `./config/default/config.json`.

#### Console

This script is really useful in development. It will initialize the components of Lisk and load these into ndoejs REPL.

```
node scripts/console.js

initApplication: Application initialization inside test environment started...
initApplication: Target database - lisk_dev
initApplication: Rewired modules available
initApplication: Fake onBlockchainReady event called
initApplication: Loading delegates...
initApplication: Delegates loaded from config file - 101
initApplication: Done
lisk-core [lisk_dev] >
```

Once you get the prompt, you can use `modules`, `helpers`, `logic`, `db` and `config` objects and play with these in REPL.

## Contributors

https://github.com/LiskHQ/lisk/graphs/contributors

## License

Copyright © 2016-2018 Lisk Foundation

This program is free software: you can redistribute it and/or modify it under the terms of the GNU General Public License as published by the Free Software Foundation, either version 3 of the License, or (at your option) any later version.

This program is distributed in the hope that it will be useful, but WITHOUT ANY WARRANTY; without even the implied warranty of MERCHANTABILITY or FITNESS FOR A PARTICULAR PURPOSE. See the GNU General Public License for more details.

You should have received a copy of the [GNU General Public License](https://github.com/LiskHQ/lisk/tree/master/LICENSE) along with this program. If not, see <http://www.gnu.org/licenses/>.

---

This program also incorporates work previously released with lisk `0.9.11` (and earlier) versions under the [MIT License](https://opensource.org/licenses/MIT). To comply with the requirements of that license, the following permission notice, applicable to those parts of the code only, is included below:

Copyright © 2016-2018 Lisk Foundation
Copyright © 2015 Crypti

Permission is hereby granted, free of charge, to any person obtaining a copy of this software and associated documentation files (the "Software"), to deal in the Software without restriction, including without limitation the rights to use, copy, modify, merge, publish, distribute, sublicense, and/or sell copies of the Software, and to permit persons to whom the Software is furnished to do so, subject to the following conditions:

The above copyright notice and this permission notice shall be included in all copies or substantial portions of the Software.

THE SOFTWARE IS PROVIDED "AS IS", WITHOUT WARRANTY OF ANY KIND, EXPRESS OR IMPLIED, INCLUDING BUT NOT LIMITED TO THE WARRANTIES OF MERCHANTABILITY, FITNESS FOR A PARTICULAR PURPOSE AND NONINFRINGEMENT. IN NO EVENT SHALL THE AUTHORS OR COPYRIGHT HOLDERS BE LIABLE FOR ANY CLAIM, DAMAGES OR OTHER LIABILITY, WHETHER IN AN ACTION OF CONTRACT, TORT OR OTHERWISE, ARISING FROM, OUT OF OR IN CONNECTION WITH THE SOFTWARE OR THE USE OR OTHER DEALINGS IN THE SOFTWARE.<|MERGE_RESOLUTION|>--- conflicted
+++ resolved
@@ -88,25 +88,13 @@
 brew install git
 ```
 
-<<<<<<< HEAD
-    ```
-    brew install node@8.11.3
-    ```
-=======
 ### [Node.js](https://nodejs.org/)
->>>>>>> f8331341
 
 Node.js serves as the underlying engine for code execution.
 
 Install System wide via package manager:
 
-<<<<<<< HEAD
-  ```
-  nvm install v8.11.3
-  ```
-=======
 * Ubuntu:
->>>>>>> f8331341
 
 ```
 curl -sL https://deb.nodesource.com/setup_8.x | sudo -E bash -
@@ -257,23 +245,12 @@
 ```
 
 **NOTE:** Lisk does not run on the Redis default port of 6379. Instead it is configured to run on port: 6380. Because of this, in order for Lisk to run, you have one of two options:
-<<<<<<< HEAD
-
-1. **Change the Lisk configuration**
-
-Update the redis port configuration in the `config.json` file to the Redis default `redis.port=6379`. This is the easiest option, however, be mindful of reverting the changes when you make a pull request.
-=======
 
 1. **Change the Redis launch configuration**
->>>>>>> f8331341
 
 Update the launch configuration file on your system. Note that there are a number of ways to do this.
 
-<<<<<<< HEAD
-Update the Redis launch configuration file on your system. Note that their a number of ways to do this. The following is one way:
-=======
 The following is one example:
->>>>>>> f8331341
 
 1. Stop redis-server
 2. Edit the file `redis.conf` and change: `port 6379` to `port 6380`
@@ -288,7 +265,7 @@
 ping
 ```
 
-And you should get the result `PONG`. TO update the redis port in Lisk configuration, check the section [Configuring Lisk](#configuring-lisk)
+And you should get the result `PONG`.
 
 2. **Change the Lisk configuration**
 
@@ -313,12 +290,8 @@
 node app.js
 ```
 
-<<<<<<< HEAD
-This will start the lisk instance with `devnet` configuration. Once the process is verified as running correctly, `CTRL+C` and start the process with `pm2`. This will fork the process into the background and automatically recover the process if it fails.
-=======
 This will start the lisk instance with `devnet` configuration. Once the process is verified as running correctly, `CTRL+C` and start the process with `pm2`.
 This will fork the process into the background and automatically recover the process if it fails.
->>>>>>> f8331341
 
 ```
 pm2 start --name lisk app.js
