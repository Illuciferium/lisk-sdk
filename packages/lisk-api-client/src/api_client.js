--- conflicted
+++ resolved
@@ -38,11 +38,7 @@
 	'Content-Type': 'application/json',
 };
 
-<<<<<<< HEAD
 const getClientHeaders = clientOptions => {
-=======
-const getUserAgent = clientOptions => {
->>>>>>> b5583222
 	if (!clientOptions) {
 		return {};
 	}
@@ -59,16 +55,12 @@
 	const systemInformation = `${os.platform()} ${os.release()}; ${os.arch()}${
 		locale ? `; ${locale}` : ''
 	}`;
-<<<<<<< HEAD
-	return `${name}/${version} (${engine}) ${liskElementsInformation} ${systemInformation}`;
-=======
 
 	return {
 		'User-Agent': `${name}/${version} (${engine}) ${liskElementsInformation} ${
 			systemInformation
 		}`,
 	};
->>>>>>> b5583222
 };
 
 export default class APIClient {
@@ -122,11 +114,7 @@
 			{},
 			commonHeaders,
 			options.nethash ? { nethash: options.nethash } : {},
-<<<<<<< HEAD
 			getClientHeaders(options.client),
-=======
-			getUserAgent(options.client),
->>>>>>> b5583222
 		);
 
 		this.nodes = nodes;
