--- conflicted
+++ resolved
@@ -14,9 +14,7 @@
  */
 import { expect } from 'chai';
 import { MockStateStore as store } from '../helpers';
-import {
-	InTransferTransaction,
-} from '../../src/transactions';
+import { InTransferTransaction } from '../../src/transactions';
 import { validInTransferTransactions } from '../../fixtures';
 import { Status, TransactionJSON } from '../../src/transaction_types';
 
@@ -42,7 +40,6 @@
 		validTestTransaction = new InTransferTransaction(defaultTransaction);
 		store.account.get = () => defaultValidSender;
 		store.transaction.find = () => defaultValidTxs[0];
-	
 	});
 
 	describe('#constructor', () => {
@@ -155,149 +152,9 @@
 		});
 	});
 
-<<<<<<< HEAD
-	describe('#verify', () => {
-		const defaultValidSender = {
-			address: '13155556493249255133L',
-			balance: '1000000000',
-			publicKey:
-				'305b4897abc230c1cc9d0aa3bf0c75747bfa42f32f83f5a92348edea528850ad',
-		};
-
-		const defaultValidTxs = [
-			{
-				id: '13227044664082109069',
-				type: 5,
-				senderId: '18237045742439723234L',
-			},
-		];
-
-		const defaultValidRecipient = {
-			address: '18237045742439723234L',
-			balance: '0',
-			publicKey:
-				'e65b98c217bfcab6d57293056cf4ad78bf45253ab56bc384aff1665cf3611fe9',
-		};
-
-		it('should call BaseTransaction verify', async () => {
-			sandbox
-				.stub(BaseTransaction.prototype, 'verify')
-				.returns({ errors: [] } as any);
-			validTestTransaction.verify({
-				sender: defaultValidSender,
-				dependentState: { transaction: [] },
-			});
-			expect(BaseTransaction.prototype.verify).to.be.calledOnce;
-		});
-
-		it('should return TransactionResponse with status OK', async () => {
-			const { status, errors } = validTestTransaction.verify({
-				sender: defaultValidSender,
-				recipient: defaultValidRecipient,
-				dependentState: { transaction: defaultValidTxs as any },
-			});
-
-			expect(status).to.equal(Status.OK);
-			expect(errors).to.be.empty;
-		});
-
-		it('should throw an error when dependent state does not exist', async () => {
-			expect(
-				validTestTransaction.verify.bind(validTestTransaction, {
-					sender: defaultValidSender,
-				}),
-			).to.throw('Dependent state is required for inTransfer transaction.');
-		});
-
-		it('should throw an error when dependent state does include transaction', async () => {
-			expect(
-				validTestTransaction.verify.bind(validTestTransaction, {
-					sender: defaultValidSender,
-					dependentState: {} as any,
-				}),
-			).to.throw('Entity transaction is required.');
-		});
-
-		it('should throw an error when dependent state transaction does not id', async () => {
-			expect(
-				validTestTransaction.verify.bind(validTestTransaction, {
-					sender: defaultValidSender,
-					dependentState: {
-						transaction: [{ senderId: '123L' }],
-					} as any,
-				}),
-			).to.throw('Required state does not have valid transaction type.');
-		});
-
-		it('should throw an error when dependent state transaction does not senderId', async () => {
-			expect(
-				validTestTransaction.verify.bind(validTestTransaction, {
-					sender: defaultValidSender,
-					dependentState: {
-						transaction: [{ id: '16286924837183274179' }],
-					} as any,
-				}),
-			).to.throw('Required state does not have valid transaction type.');
-		});
-
-		it('should return TransactionResponse with error when sender account does not have sufficient balance', async () => {
-			const invalidSender = {
-				...defaultValidSender,
-				balance: '0',
-			};
-			const { status, errors } = validTestTransaction.verify({
-				sender: invalidSender,
-				recipient: defaultValidRecipient,
-				dependentState: { transaction: defaultValidTxs as any },
-			});
-			expect(status).to.eql(Status.FAIL);
-			expect(errors).not.to.be.empty;
-			expect(errors[0].message).to.equal(
-				`Account does not have enough LSK: ${invalidSender.address}, balance: ${
-					invalidSender.balance
-				}`,
-			);
-		});
-
-		it('should return TransactionResponse with error when the related dapp transaction does not exist', async () => {
-			const { status, errors } = validTestTransaction.verify({
-				sender: defaultValidSender,
-				dependentState: { transaction: [] },
-			});
-			expect(status).to.eql(Status.FAIL);
-			expect(errors).not.to.be.empty;
-			expect(errors[0].message).to.equal(
-				`Related transaction ${
-					validTestTransaction.asset.inTransfer.dappId
-				} does not exist.`,
-			);
-		});
-
-		it('should return TransactionResponse with error when the recipient of the account is not given', async () => {
-			const { status, errors } = validTestTransaction.verify({
-				sender: defaultValidSender,
-				dependentState: { transaction: defaultValidTxs as any },
-			});
-			expect(status).to.eql(Status.FAIL);
-			expect(errors).not.to.be.empty;
-			expect(errors[0].message).to.equal(
-				`Dapp owner account ${defaultValidTxs[0].senderId} does not exist.`,
-			);
-		});
-	});
-
-	describe('#apply', () => {
-		const defaultValidSender = {
-			address: '8004805717140184627L',
-			balance: '510000000',
-			publicKey:
-				'305b4897abc230c1cc9d0aa3bf0c75747bfa42f32f83f5a92348edea528850ad',
-		};
-=======
 	describe('#applyAsset', () => {
 		it('should return no errors', async () => {
 			const errors = (validTestTransaction as any).applyAsset(store);
->>>>>>> 1345966c
 
 			expect(errors).to.be.empty;
 		});
