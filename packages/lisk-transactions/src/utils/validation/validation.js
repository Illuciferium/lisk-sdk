--- conflicted
+++ resolved
@@ -18,15 +18,11 @@
 	MAX_ADDRESS_NUMBER,
 	MAX_TRANSACTION_ID,
 	MAX_TRANSACTION_AMOUNT,
-<<<<<<< HEAD
 } from '@liskhq/lisk-constants';
-=======
-} from 'lisk-constants';
 import {
 	MULTISIGNATURE_MAX_KEYSGROUP,
 	MULTISIGNATURE_MIN_KEYSGROUP,
 } from '../../constants';
->>>>>>> 98fee2d7
 
 export const validatePublicKey = publicKey => {
 	const publicKeyBuffer = cryptography.hexToBuffer(publicKey);
