--- conflicted
+++ resolved
@@ -2,17 +2,13 @@
 
 @liskhq/lisk-cryptography is containing general cryptographic functions for use with Lisk-related software
 
-<<<<<<< HEAD
-=======
 
->>>>>>> f1c88652
 ## Installation
 
 ```sh
 $ npm install --save @liskhq/lisk-cryptography
 ```
 
-<<<<<<< HEAD
 ## Benchmarking
 
 Install optional dependencies:
@@ -29,8 +25,8 @@
 
 Benchmark results for nacl functions:
 
-| Function            | Fast                     | Slow                     | Winner |      
-| :-----------------: | :-----------------------:|:-----------------------: | :----: |       
+| Function            | Fast                     | Slow                     | Winner |
+| :-----------------: | :-----------------------:|:-----------------------: | :----: |
 | box                 | x 23,982 ops/sec ±0.59%  | x 771 ops/sec ±0.44%     |  Fast  |
 | openBox             | x 24,247 ops/sec ±0.42%  | x 770 ops/sec ±0.69%     |  Fast  |
 | signDetached        | x 46,402 ops/sec ±0.32%  | x 236 ops/sec ±1.63%     |  Fast  |
@@ -38,8 +34,6 @@
 | getRandomBytes      | x 207,866 ops/sec ±0.23% | x 299,959 ops/sec ±0.39% |  Slow  |
 | getKeyPair          | x 38,815 ops/sec ±0.16%  | x 242 ops/sec ±0.62%     |  Fast  |
 
-=======
->>>>>>> f1c88652
 ## License
 
 Copyright © 2016-2018 Lisk Foundation
