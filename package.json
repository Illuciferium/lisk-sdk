--- conflicted
+++ resolved
@@ -5,11 +5,8 @@
   "main": "index.js",
   "scripts": {
     "test": "nyc mocha",
-<<<<<<< HEAD
-=======
     "test:now": "nyc mocha --grep @now",
     "cover": "istanbul cover --dir ./coverage _mocha",
->>>>>>> c12bc5ee
     "jenkins": "./node_modules/.bin/grunt jenkins --verbose"
   },
   "repository": {
