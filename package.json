{
	"name": "lisk",
<<<<<<< HEAD
	"version": "1.2.1",
=======
	"version": "1.3.0",
>>>>>>> a795d996
	"description": "Lisk blockchain application platform",
	"author":
		"Lisk Foundation <admin@lisk.io>, lightcurve GmbH <admin@lightcurve.io>",
	"license": "GPL-3.0",
	"private": true,
	"keywords": ["cryptocurrency", "blockchain", "lisk", "nodejs", "javascript"],
	"homepage": "https://github.com/LiskHQ/lisk#readme",
	"repository": {
		"type": "git",
		"url": "git+https://github.com/LiskHQ/lisk.git"
	},
	"bugs": {
		"url": "https://github.com/LiskHQ/lisk/issues"
	},
	"engines": {
		"node": "8.12.0",
		"npm": "6.4.1"
	},
	"main": "app.js",
	"scripts": {
		"start": "node app.js",
		"console": "node scripts/console.js",
		"lint": "./node_modules/.bin/eslint .",
		"lint:fix": "./node_modules/.bin/eslint --fix .",
		"format":
			"prettier --write \"./*.{js,json,md}\" \"{api,config,db,docs,helpers,logic,modules,schema,scripts,tasks,test}{,/**}/*.{js,json,md}\"",
		"cover:fetch": "./node_modules/.bin/grunt exec:fetchCoverage --verbose",
		"cover:report": "./node_modules/.bin/grunt coverageReport --verbose",
		"test": "./node_modules/.bin/grunt",
		"grunt": "./node_modules/.bin/grunt",
		"mocha": "./node_modules/.bin/mocha",
		"docs:build": "jsdoc -c docs/conf.json --verbose --pedantic",
		"docs:serve": "./node_modules/.bin/http-server docs/jsdoc/",
		"precommit": "lint-staged",
		"check:dependencies": "./node_modules/.bin/snyk protect",
		"prepush":
			"./node_modules/.bin/eslint $(git ls-files '*.js') && npm run check:dependencies",
		"prepublishOnly": "npm run check:dependencies"
	},
	"dependencies": {
		"async": "=2.4.1",
		"bignumber.js": "=4.0.2",
		"bluebird": "=3.5.1",
		"body-parser": "=1.18.2",
		"bytebuffer": "=5.0.1",
		"change-case": "=3.0.1",
		"colors": "=1.1.2",
		"commander": "=2.9.0",
		"compression": "=1.7.1",
		"cors": "=2.8.3",
		"debug": "=3.1.0",
		"deep-diff": "=1.0.1",
		"ejs": "=2.5.6",
		"express": "=4.16.0",
		"express-domain-middleware": "=0.1.0",
		"express-query-int": "=1.0.1",
		"express-rate-limit": "=2.8.0",
		"extend": "=3.0.1",
		"find": "=0.2.7",
		"fs-extra": "=5.0.0",
		"ip": "=1.1.5",
		"js-yaml": "=3.10.0",
		"json-refs": "=3.0.12",
		"lisk-elements": "=1.0.0",
		"lisk-newrelic": "LiskHQ/lisk-newrelic#1ea09b4",
		"lodash": "=4.17.11",
		"method-override": "=2.3.10",
		"newrelic": "=4.8.1",
		"pg-monitor": "=0.9.0",
		"pg-promise": "=8.2.1",
		"popsicle": "=9.1.0",
		"randomstring": "=1.1.5",
		"redis": "=2.7.1",
		"rimraf": "=2.6.1",
		"semver": "=5.3.0",
		"socket.io": "=2.0.3",
		"socketcluster": "=11.4.1",
		"socketcluster-client": "=11.2.0",
		"sodium-native": "LiskHQ/sodium-native#dd0319f",
		"strftime": "=0.10.0",
		"swagger-node-runner": "=0.7.3",
		"sway": "=2.0.5",
		"tempy": "=0.2.1",
		"valid-url": "=1.0.9",
		"wamp-socket-cluster": "=2.0.0-beta.4",
		"z-schema": "=3.18.2"
	},
	"devDependencies": {
		"browserify-bignum": "=1.3.0-2",
		"chai": "=4.0.2",
		"chai-as-promised": "=7.1.1",
		"chai-bignumber": "=2.0.0",
		"co-mocha": "=1.2.1",
		"coveralls": "=3.0.2",
		"csv": "=1.1.1",
		"eslint": "=4.16.0",
		"eslint-config-airbnb-base": "=12.1.0",
		"eslint-config-lisk-base": "=1.0.0",
		"eslint-plugin-import": "=2.8.0",
		"eslint-plugin-mocha": "=4.11.0",
		"faker": "=4.1.0",
		"grunt": "=1.0.3",
		"grunt-exec": "=2.0.0",
		"http-server": "=0.11.1",
		"husky": "=0.14.3",
		"istanbul": "=0.4.5",
		"istanbul-middleware": "=0.2.2",
		"jsdoc": "=3.4.3",
		"jsdox": "=0.4.10",
		"lint-staged": "=6.1.0",
		"mocha": "=4.0.1",
		"moment": "=2.19.3",
		"node-mocks-http": "^1.6.6",
		"pm2": "=3.2.2",
		"prettier": "=1.10.2",
		"rewire": "=4.0.1",
		"rx": "=4.1.0",
		"sinon": "=3.2.1",
		"sinon-chai": "=2.14.0",
		"snyk": "^1.69.6",
		"stampit": "=4.0.2",
		"supertest": "=3.0.0"
	},
	"snyk": true,
	"lisk": {
		"minVersion": "1.0.0"
	}
}<|MERGE_RESOLUTION|>--- conflicted
+++ resolved
@@ -1,10 +1,6 @@
 {
 	"name": "lisk",
-<<<<<<< HEAD
-	"version": "1.2.1",
-=======
 	"version": "1.3.0",
->>>>>>> a795d996
 	"description": "Lisk blockchain application platform",
 	"author":
 		"Lisk Foundation <admin@lisk.io>, lightcurve GmbH <admin@lightcurve.io>",
