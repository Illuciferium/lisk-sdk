{
	"name": "lisk",
	"version": "1.5.0-alpha.0",
	"description": "Lisk blockchain application platform",
	"author":
		"Lisk Foundation <admin@lisk.io>, lightcurve GmbH <admin@lightcurve.io>",
	"license": "GPL-3.0",
	"private": true,
	"keywords": ["cryptocurrency", "blockchain", "lisk", "nodejs", "javascript"],
	"homepage": "https://github.com/LiskHQ/lisk#readme",
	"repository": {
		"type": "git",
		"url": "git+https://github.com/LiskHQ/lisk.git"
	},
	"bugs": {
		"url": "https://github.com/LiskHQ/lisk/issues"
	},
	"engines": {
		"node": "10.14.1",
		"npm": "6.4.1"
	},
	"main": "app.js",
	"scripts": {
		"start": "node app.js",
		"console": "node scripts/console.js",
		"lint": "./node_modules/.bin/eslint .",
		"lint:fix": "./node_modules/.bin/eslint --fix .",
		"format":
			"prettier --write \"./*.{js,json,md}\" \"{api,config,docs,helpers,logic,modules,schema,scripts,storage,tasks,test}{,/**}/*.{js,json,md}\"",
		"test": "./node_modules/.bin/grunt",
		"grunt": "./node_modules/.bin/grunt",
		"mocha": "./node_modules/.bin/mocha",
		"docs:build": "jsdoc -c docs/conf.json --verbose --pedantic",
		"docs:serve": "./node_modules/.bin/http-server docs/jsdoc/",
		"check:dependencies": "./node_modules/.bin/snyk protect",
		"prepublishOnly": "npm run check:dependencies"
	},
	"dependencies": {
		"async": "2.6.1",
		"bignumber.js": "8.0.2",
		"bluebird": "3.5.3",
		"body-parser": "1.18.3",
		"bytebuffer": "5.0.1",
		"change-case": "3.1.0",
		"colors": "1.3.3",
		"commander": "2.19.0",
		"compression": "1.7.3",
		"cors": "2.8.5",
		"debug": "4.1.1",
		"deep-diff": "1.0.2",
		"express": "4.16.4",
		"express-domain-middleware": "0.1.0",
		"express-query-int": "3.0.0",
		"express-rate-limit": "2.8.0",
		"fs-extra": "7.0.1",
		"ip": "1.1.5",
		"js-yaml": "3.12.1",
		"json-refs": "3.0.12",
		"lisk-commander": "2.0.0",
		"lisk-elements": "1.0.0",
		"lodash": "4.17.11",
		"lisk-newrelic": "LiskHQ/lisk-newrelic#d1ca762",
		"method-override": "3.0.0",
		"newrelic": "5.0.0",
		"pm2": "3.2.8",
		"pg-monitor": "1.1.0",
		"pg-promise": "8.5.4",
		"popsicle": "9.1.0",
		"randomstring": "1.1.5",
		"redis": "2.8.0",
		"rimraf": "2.6.3",
		"semver": "5.6.0",
		"socket.io": "2.2.0",
		"socketcluster": "14.3.3",
		"socketcluster-client": "14.2.1",
		"sodium-native": "2.2.4",
		"strftime": "0.10.0",
		"swagger-node-runner": "0.7.3",
		"sway": "2.0.5",
		"tempy": "0.2.1",
		"valid-url": "1.0.9",
		"wamp-socket-cluster": "2.0.0-beta.4",
		"z-schema": "3.24.2"
	},
	"devDependencies": {
		"browserify-bignum": "1.3.0-2",
		"chai": "4.2.0",
		"chai-as-promised": "7.1.1",
		"co-mocha": "1.2.2",
		"coveralls": "3.0.2",
		"eslint": "5.12.0",
		"eslint-config-airbnb-base": "13.1.0",
		"eslint-config-lisk-base": "1.0.0",
		"eslint-plugin-chai-expect": "2.0.1",
		"eslint-plugin-import": "2.14.0",
		"eslint-plugin-mocha": "5.2.1",
		"faker": "4.1.0",
		"find": "0.2.9",
		"grunt": "1.0.3",
		"grunt-exec": "3.0.0",
		"http-server": "0.11.1",
		"husky": "1.3.1",
		"istanbul": "0.4.5",
		"istanbul-middleware": "0.2.2",
		"jsdoc": "3.5.5",
		"jsdox": "0.4.10",
		"lint-staged": "8.1.0",
		"mocha": "5.2.0",
		"moment": "2.23.0",
		"node-mocks-http": "^1.7.3",
		"prettier": "1.10.2",
		"rewire": "4.0.1",
		"rx": "4.1.0",
		"sinon": "7.2.2",
		"sinon-chai": "3.3.0",
		"snyk": "^1.122.0",
		"stampit": "4.2.0",
		"supertest": "3.3.0"
	},
	"snyk": true,
	"lisk": {
<<<<<<< HEAD
		"minVersion": "1.1.0-rc.0",
		"protocolVersion": "1.0"
=======
		"minVersion": "1.1.0-rc.0"
	},
	"husky": {
		"hooks": {
			"pre-commit": "lint-staged",
			"pre-push":
				"./node_modules/.bin/eslint $(git ls-files '*.js') && npm run check:dependencies"
		}
>>>>>>> e81cb2af
	}
}<|MERGE_RESOLUTION|>--- conflicted
+++ resolved
@@ -119,11 +119,8 @@
 	},
 	"snyk": true,
 	"lisk": {
-<<<<<<< HEAD
-		"minVersion": "1.1.0-rc.0",
+		"minVersion": "1.0.0",
 		"protocolVersion": "1.0"
-=======
-		"minVersion": "1.1.0-rc.0"
 	},
 	"husky": {
 		"hooks": {
@@ -131,6 +128,5 @@
 			"pre-push":
 				"./node_modules/.bin/eslint $(git ls-files '*.js') && npm run check:dependencies"
 		}
->>>>>>> e81cb2af
 	}
 }